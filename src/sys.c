--- conflicted
+++ resolved
@@ -98,15 +98,6 @@
     return 0;
 }
 
-
-// --- stat ---
-DLLEXPORT int jl_sizeof_stat(void)
-{
-  return sizeof(uv_statbuf_t);
-}
-
-<<<<<<< HEAD
-=======
 // --- dir/file stuff ---
 
 DLLEXPORT int jl_sizeof_uv_fs_t(void) { return sizeof(uv_fs_t); }
@@ -122,11 +113,11 @@
 
 DLLEXPORT char* jl_uv_fs_t_ptr(uv_fs_t* req) {return req->ptr; }
 DLLEXPORT char* jl_uv_fs_t_ptr_offset(uv_fs_t* req, int offset) {return req->ptr + offset; }
+DLLEXPORT int jl_uv_fs_result(uv_fs_t *f) { return f->result; }
 
 // --- stat ---
-DLLEXPORT int jl_sizeof_stat(void) { return sizeof(struct stat); }
-
->>>>>>> 4fd07831
+DLLEXPORT int jl_sizeof_stat(void) { return sizeof(uv_statbuf_t); }
+
 DLLEXPORT int32_t jl_stat(const char* path, char* statbuf)
 {
   uv_fs_t req;
