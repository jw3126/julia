# This file is a part of Julia. License is MIT: https://julialang.org/license

import .Libc: RawFD, dup
if Sys.iswindows()
    import .Libc: WindowsRawSocket
    const OS_HANDLE = WindowsRawSocket
    const INVALID_OS_HANDLE = WindowsRawSocket(Ptr{Cvoid}(-1))
else
    const OS_HANDLE = RawFD
    const INVALID_OS_HANDLE = RawFD(-1)
end


## types ##
abstract type IOServer end
"""
    LibuvServer

An abstract type for IOServers handled by libuv.

If `server isa LibuvServer`, it must obey the following interface:

- `server.handle` must be a `Ptr{Cvoid}`
- `server.status` must be an `Int`
- `server.cond` must be a `GenericCondition`
"""
abstract type LibuvServer <: IOServer end

function getproperty(server::LibuvServer, name::Symbol)
    if name === :handle
        return getfield(server, :handle)::Ptr{Cvoid}
    elseif name === :status
        return getfield(server, :status)::Int
    elseif name === :cond
        return getfield(server, :cond)::GenericCondition
    else
        return getfield(server, name)
    end
end

"""
    LibuvStream

An abstract type for IO streams handled by libuv.

If`stream isa LibuvStream`, it must obey the following interface:

- `stream.handle`, if present, must be a `Ptr{Cvoid}`
- `stream.status`, if present, must be an `Int`
- `stream.buffer`, if present, must be an `IOBuffer`
- `stream.sendbuf`, if present, must be a `Union{Nothing,IOBuffer}`
- `stream.cond`, if present, must be a `GenericCondition`
- `stream.lock`, if present, must be an `AbstractLock`
- `stream.throttle`, if present, must be an `Int`
"""
abstract type LibuvStream <: IO end

function getproperty(stream::LibuvStream, name::Symbol)
    if name === :handle
        return getfield(stream, :handle)::Ptr{Cvoid}
    elseif name === :status
        return getfield(stream, :status)::Int
    elseif name === :buffer
        return getfield(stream, :buffer)::IOBuffer
    elseif name === :sendbuf
        return getfield(stream, :sendbuf)::Union{Nothing,IOBuffer}
    elseif name === :cond
        return getfield(stream, :cond)::GenericCondition
    elseif name === :lock
        return getfield(stream, :lock)::AbstractLock
    elseif name === :throttle
        return getfield(stream, :throttle)::Int
    else
        return getfield(stream, name)
    end
end

# IO
# +- GenericIOBuffer{T<:AbstractArray{UInt8,1}} (not exported)
# +- AbstractPipe (not exported)
# .  +- Pipe
# .  +- Process (not exported)
# .  +- ProcessChain (not exported)
# +- DevNull (not exported)
# +- Filesystem.File
# +- LibuvStream (not exported)
# .  +- PipeEndpoint (not exported)
# .  +- TCPSocket
# .  +- TTY (not exported)
# .  +- UDPSocket
# .  +- BufferStream (FIXME: 2.0)
# +- IOBuffer = Base.GenericIOBuffer{Array{UInt8,1}}
# +- IOStream

# IOServer
# +- LibuvServer
# .  +- PipeServer
# .  +- TCPServer

# Redirectable = Union{IO, FileRedirect, Libc.RawFD} (not exported)

bytesavailable(s::LibuvStream) = bytesavailable(s.buffer)

function eof(s::LibuvStream)
    bytesavailable(s) > 0 && return false
    wait_readnb(s, 1)
    # This function is race-y if used from multiple threads, but we guarantee
    # it to never return false until the stream is definitively exhausted
    # and that we won't return true if there's a readerror pending (it'll instead get thrown).
    # This requires some careful ordering here (TODO: atomic loads)
    bytesavailable(s) > 0 && return false
    open = isopen(s) # must precede readerror check
    s.readerror === nothing || throw(s.readerror)
    return !open
end

# Limit our default maximum read and buffer size,
# to avoid DoS-ing ourself into an OOM situation
const DEFAULT_READ_BUFFER_SZ = 10485760 # 10 MB

# manually limit our write size, if the OS doesn't support full-size writes
if Sys.iswindows()
    const MAX_OS_WRITE = UInt(0x1FF0_0000) # 511 MB (determined semi-empirically, limited to 31 MB on XP)
else
    const MAX_OS_WRITE = UInt(typemax(Csize_t))
end


const StatusUninit      = 0 # handle is allocated, but not initialized
const StatusInit        = 1 # handle is valid, but not connected/active
const StatusConnecting  = 2 # handle is in process of connecting
const StatusOpen        = 3 # handle is usable
const StatusActive      = 4 # handle is listening for read/write/connect events
const StatusClosing     = 5 # handle is closing / being closed
const StatusClosed      = 6 # handle is closed
const StatusEOF         = 7 # handle is a TTY that has seen an EOF event (pretends to be closed until reseteof is called)
const StatusPaused      = 8 # handle is Active, but not consuming events, and will transition to Open if it receives an event
function uv_status_string(x)
    s = x.status
    if x.handle == C_NULL
        if s == StatusClosed
            return "closed"
        elseif s == StatusUninit
            return "null"
        end
        return "invalid status"
    elseif s == StatusUninit
        return "uninit"
    elseif s == StatusInit
        return "init"
    elseif s == StatusConnecting
        return "connecting"
    elseif s == StatusOpen
        return "open"
    elseif s == StatusActive
        return "active"
    elseif s == StatusPaused
        return "paused"
    elseif s == StatusClosing
        return "closing"
    elseif s == StatusClosed
        return "closed"
    elseif s == StatusEOF
        return "eof"
    end
    return "invalid status"
end

mutable struct PipeEndpoint <: LibuvStream
    handle::Ptr{Cvoid}
    status::Int
    buffer::IOBuffer
    cond::ThreadSynchronizer
    readerror::Any
    sendbuf::Union{IOBuffer, Nothing}
    lock::ReentrantLock # advisory lock
    throttle::Int
    function PipeEndpoint(handle::Ptr{Cvoid}, status)
        p = new(handle,
                status,
                PipeBuffer(),
                ThreadSynchronizer(),
                nothing,
                nothing,
                ReentrantLock(),
                DEFAULT_READ_BUFFER_SZ)
        associate_julia_struct(handle, p)
        finalizer(uvfinalize, p)
        return p
    end
end

function PipeEndpoint()
    pipe = PipeEndpoint(Libc.malloc(_sizeof_uv_named_pipe), StatusUninit)
    iolock_begin()
    err = ccall(:uv_pipe_init, Cint, (Ptr{Cvoid}, Ptr{Cvoid}, Cint), eventloop(), pipe.handle, 0)
    uv_error("failed to create pipe endpoint", err)
    pipe.status = StatusInit
    iolock_end()
    return pipe
end

function PipeEndpoint(fd::OS_HANDLE)
    pipe = PipeEndpoint()
    iolock_begin()
    err = ccall(:uv_pipe_open, Int32, (Ptr{Cvoid}, OS_HANDLE), pipe.handle, fd)
    uv_error("pipe_open", err)
    pipe.status = StatusOpen
    iolock_end()
    return pipe
end
if OS_HANDLE != RawFD
    PipeEndpoint(fd::RawFD) = PipeEndpoint(Libc._get_osfhandle(fd))
end


mutable struct TTY <: LibuvStream
    handle::Ptr{Cvoid}
    status::Int
    buffer::IOBuffer
    cond::ThreadSynchronizer
    readerror::Any
    sendbuf::Union{IOBuffer, Nothing}
    lock::ReentrantLock # advisory lock
    throttle::Int
    @static if Sys.iswindows(); ispty::Bool; end
    function TTY(handle::Ptr{Cvoid}, status)
        tty = new(
            handle,
            status,
            PipeBuffer(),
            ThreadSynchronizer(),
            nothing,
            nothing,
            ReentrantLock(),
            DEFAULT_READ_BUFFER_SZ)
        associate_julia_struct(handle, tty)
        finalizer(uvfinalize, tty)
        @static if Sys.iswindows()
            tty.ispty = ccall(:jl_ispty, Cint, (Ptr{Cvoid},), handle) != 0
        end
        return tty
    end
end

function TTY(fd::OS_HANDLE)
    tty = TTY(Libc.malloc(_sizeof_uv_tty), StatusUninit)
    iolock_begin()
    err = ccall(:uv_tty_init, Int32, (Ptr{Cvoid}, Ptr{Cvoid}, OS_HANDLE, Int32),
        eventloop(), tty.handle, fd, 0)
    uv_error("TTY", err)
    tty.status = StatusOpen
    iolock_end()
    return tty
end
if OS_HANDLE != RawFD
    TTY(fd::RawFD) = TTY(Libc._get_osfhandle(fd))
end

show(io::IO, stream::LibuvServer) = print(io, typeof(stream), "(",
    _fd(stream), " ",
    uv_status_string(stream), ")")
show(io::IO, stream::LibuvStream) = print(io, typeof(stream), "(",
    _fd(stream), " ",
    uv_status_string(stream), ", ",
    bytesavailable(stream.buffer), " bytes waiting)")

# Shared LibuvStream object interface

function isreadable(io::LibuvStream)
    bytesavailable(io) > 0 && return true
    isopen(io) || return false
    return ccall(:uv_is_readable, Cint, (Ptr{Cvoid},), io.handle) != 0
end

function iswritable(io::LibuvStream)
    isopen(io) || return false
    io.status == StatusClosing && return false
    return ccall(:uv_is_writable, Cint, (Ptr{Cvoid},), io.handle) != 0
end

lock(s::LibuvStream) = lock(s.lock)
unlock(s::LibuvStream) = unlock(s.lock)

rawhandle(stream::LibuvStream) = stream.handle
unsafe_convert(::Type{Ptr{Cvoid}}, s::Union{LibuvStream, LibuvServer}) = s.handle

function init_stdio(handle::Ptr{Cvoid})
    iolock_begin()
    t = ccall(:jl_uv_handle_type, Int32, (Ptr{Cvoid},), handle)
    local io
    if t == UV_FILE
        fd = ccall(:jl_uv_file_handle, OS_HANDLE, (Ptr{Cvoid},), handle)
        # TODO: Replace ios.c file with libuv fs?
        # return File(fd)
        @static if Sys.iswindows()
            # TODO: Get ios.c to understand native handles
            fd = ccall(:_open_osfhandle, RawFD, (WindowsRawSocket, Int32), fd, 0)
        end
        # TODO: Get fdio to work natively with file descriptors instead of integers
        io = fdio(cconvert(Cint, fd))
    elseif t == UV_TTY
        io = TTY(handle, StatusOpen)
    elseif t == UV_TCP
        Sockets = require(PkgId(UUID((0x6462fe0b_24de_5631, 0x8697_dd941f90decc)), "Sockets"))
        io = Sockets.TCPSocket(handle, StatusOpen)
    elseif t == UV_NAMED_PIPE
        io = PipeEndpoint(handle, StatusOpen)
    else
        throw(ArgumentError("invalid stdio type: $t"))
    end
    iolock_end()
    return io
end

"""
    open(fd::OS_HANDLE) -> IO

Take a raw file descriptor wrap it in a Julia-aware IO type,
and take ownership of the fd handle.
Call `open(Libc.dup(fd))` to avoid the ownership capture
of the original handle.

!!! warning
    Do not call this on a handle that's already owned by some
    other part of the system.
"""
function open(h::OS_HANDLE)
    iolock_begin()
    t = ccall(:uv_guess_handle, Cint, (OS_HANDLE,), h)
    local io
    if t == UV_FILE
        @static if Sys.iswindows()
            # TODO: Get ios.c to understand native handles
            h = ccall(:_open_osfhandle, RawFD, (WindowsRawSocket, Int32), h, 0)
        end
        # TODO: Get fdio to work natively with file descriptors instead of integers
        io = fdio(cconvert(Cint, h))
    elseif t == UV_TTY
        io = TTY(h)
    elseif t == UV_TCP
        Sockets = require(PkgId(UUID((0x6462fe0b_24de_5631, 0x8697_dd941f90decc)), "Sockets"))
        io = Sockets.TCPSocket(h)
    elseif t == UV_NAMED_PIPE
        io = PipeEndpoint(h)
        @static if Sys.iswindows()
            if ccall(:jl_ispty, Cint, (Ptr{Cvoid},), io.handle) != 0
                # replace the Julia `PipeEndpoint` type with a `TTY` type,
                # if we detect that this is a cygwin pty object
                pipe_handle, pipe_status = io.handle, io.status
                io.status = StatusClosed
                io.handle = C_NULL
                io = TTY(pipe_handle, pipe_status)
            end
        end
    else
        throw(ArgumentError("invalid stdio type: $t"))
    end
    iolock_end()
    return io
end

if OS_HANDLE != RawFD
    function open(fd::RawFD)
        h = Libc.dup(Libc._get_osfhandle(fd)) # make a dup to steal ownership away from msvcrt
        try
            io = open(h)
            ccall(:_close, Cint, (RawFD,), fd) # on success, destroy the old libc handle
            return io
        catch ex
            ccall(:CloseHandle, stdcall, Cint, (OS_HANDLE,), h) # on failure, destroy the new nt handle
            rethrow(ex)
        end
    end
end

function isopen(x::Union{LibuvStream, LibuvServer})
    if x.status == StatusUninit || x.status == StatusInit
        throw(ArgumentError("$x is not initialized"))
    end
    return x.status != StatusClosed && x.status != StatusEOF
end

function check_open(x::Union{LibuvStream, LibuvServer})
    if !isopen(x) || x.status == StatusClosing
        throw(IOError("stream is closed or unusable", 0))
    end
end

function wait_readnb(x::LibuvStream, nb::Int)
    # fast path before iolock acquire
    bytesavailable(x.buffer) >= nb && return
    open = isopen(x) # must precede readerror check
    x.readerror === nothing || throw(x.readerror)
    open || return
    iolock_begin()
    # repeat fast path after iolock acquire, before other expensive work
    bytesavailable(x.buffer) >= nb && (iolock_end(); return)
    open = isopen(x)
    x.readerror === nothing || throw(x.readerror)
    open || (iolock_end(); return)
    # now do the "real" work
    oldthrottle = x.throttle
    preserve_handle(x)
    lock(x.cond)
    try
        while bytesavailable(x.buffer) < nb
            x.readerror === nothing || throw(x.readerror)
            isopen(x) || break
            x.throttle = max(nb, x.throttle)
            start_reading(x) # ensure we are reading
            iolock_end()
            wait(x.cond)
            unlock(x.cond)
            iolock_begin()
            lock(x.cond)
        end
    finally
        if isempty(x.cond)
            stop_reading(x) # stop reading iff there are currently no other read clients of the stream
        end
        if oldthrottle <= x.throttle <= nb
            # if we're interleaving readers, we might not get back to the "original" throttle
            # but we consider that an acceptable "risk", since we can't be quite sure what the intended value is now
            x.throttle = oldthrottle
        end
        unpreserve_handle(x)
        unlock(x.cond)
    end
    iolock_end()
    nothing
end

function wait_close(x::Union{LibuvStream, LibuvServer})
    preserve_handle(x)
    lock(x.cond)
    try
        while isopen(x)
            wait(x.cond)
        end
    finally
        unlock(x.cond)
        unpreserve_handle(x)
    end
    nothing
end

function close(stream::Union{LibuvStream, LibuvServer})
    iolock_begin()
    should_wait = false
    if stream.status == StatusInit
        ccall(:jl_forceclose_uv, Cvoid, (Ptr{Cvoid},), stream.handle)
        stream.status = StatusClosing
    elseif isopen(stream) || stream.status == StatusEOF
        should_wait = uv_handle_data(stream) != C_NULL
        if stream.status != StatusClosing
            ccall(:jl_close_uv, Cvoid, (Ptr{Cvoid},), stream.handle)
            stream.status = StatusClosing
        end
    end
    iolock_end()
    should_wait && wait_close(stream)
    nothing
end

function uvfinalize(uv::Union{LibuvStream, LibuvServer})
    uv.handle == C_NULL && return
    iolock_begin()
    if uv.handle != C_NULL
        disassociate_julia_struct(uv.handle) # not going to call the usual close hooks
        if uv.status != StatusUninit
            close(uv)
        else
            Libc.free(uv.handle)
        end
        uv.status = StatusClosed
        uv.handle = C_NULL
    end
    iolock_end()
    nothing
end

if Sys.iswindows()
    ispty(s::TTY) = s.ispty
    ispty(s::IO) = false
end

"""
    displaysize([io::IO]) -> (lines, columns)

Return the nominal size of the screen that may be used for rendering output to
this `IO` object.
If no input is provided, the environment variables `LINES` and `COLUMNS` are read.
If those are not set, a default size of `(24, 80)` is returned.

# Examples
```jldoctest
julia> withenv("LINES" => 30, "COLUMNS" => 100) do
           displaysize()
       end
(30, 100)
```

To get your TTY size,

```julia
julia> displaysize(stdout)
(34, 147)
```
"""
displaysize(io::IO) = displaysize()
displaysize() = (parse(Int, get(ENV, "LINES",   "24")),
                 parse(Int, get(ENV, "COLUMNS", "80")))::Tuple{Int, Int}

function displaysize(io::TTY)
    # A workaround for #34620 and #26687 (this still has the TOCTOU problem).
    check_open(io)

    local h::Int, w::Int
    default_size = displaysize()

    @static if Sys.iswindows()
        if ispty(io)
            # io is actually a libuv pipe but a cygwin/msys2 pty
            try
                h, w = parse.(Int, split(read(open(Base.Cmd(String["stty", "size"]), "r", io).out, String)))
                h > 0 || (h = default_size[1])
                w > 0 || (w = default_size[2])
                return h, w
            catch
                return default_size
            end
        end
    end

    s1 = Ref{Int32}(0)
    s2 = Ref{Int32}(0)
    iolock_begin()
    Base.uv_error("size (TTY)", ccall(:uv_tty_get_winsize,
                                      Int32, (Ptr{Cvoid}, Ptr{Int32}, Ptr{Int32}),
                                      io, s1, s2) != 0)
    iolock_end()
    w, h = s1[], s2[]
    h > 0 || (h = default_size[1])
    w > 0 || (w = default_size[2])
    return h, w
end

### Libuv callbacks ###

## BUFFER ##
## Allocate space in buffer (for immediate use)
function alloc_request(buffer::IOBuffer, recommended_size::UInt)
    ensureroom(buffer, Int(recommended_size))
    ptr = buffer.append ? buffer.size + 1 : buffer.ptr
    nb = min(length(buffer.data), buffer.maxsize) - ptr + 1
    return (Ptr{Cvoid}(pointer(buffer.data, ptr)), nb)
end

notify_filled(buffer::IOBuffer, nread::Int, base::Ptr{Cvoid}, len::UInt) = notify_filled(buffer, nread)

function notify_filled(buffer::IOBuffer, nread::Int)
    if buffer.append
        buffer.size += nread
    else
        buffer.ptr += nread
    end
    nothing
end

function alloc_buf_hook(stream::LibuvStream, size::UInt)
    throttle = UInt(stream.throttle)
    return alloc_request(stream.buffer, (size > throttle) ? throttle : size)
end

function uv_alloc_buf(handle::Ptr{Cvoid}, size::Csize_t, buf::Ptr{Cvoid})
    hd = uv_handle_data(handle)
    if hd == C_NULL
        ccall(:jl_uv_buf_set_len, Cvoid, (Ptr{Cvoid}, Csize_t), buf, 0)
        return nothing
    end
    stream = unsafe_pointer_to_objref(hd)::LibuvStream

    local data::Ptr{Cvoid}, newsize::Csize_t
    if stream.status != StatusActive
        data = C_NULL
        newsize = 0
    else
        (data, newsize) = alloc_buf_hook(stream, UInt(size))
        if data == C_NULL
            newsize = 0
        end
        # avoid aliasing of `nread` with `errno` in uv_readcb
        # or exceeding the Win32 maximum uv_buf_t len
        maxsize = @static Sys.iswindows() ? typemax(Cint) : typemax(Cssize_t)
        newsize > maxsize && (newsize = maxsize)
    end

    ccall(:jl_uv_buf_set_base, Cvoid, (Ptr{Cvoid}, Ptr{Cvoid}), buf, data)
    ccall(:jl_uv_buf_set_len, Cvoid, (Ptr{Cvoid}, Csize_t), buf, newsize)
    nothing
end

function uv_readcb(handle::Ptr{Cvoid}, nread::Cssize_t, buf::Ptr{Cvoid})
    stream_unknown_type = @handle_as handle LibuvStream
    nrequested = ccall(:jl_uv_buf_len, Csize_t, (Ptr{Cvoid},), buf)
    function readcb_specialized(stream::LibuvStream, nread::Int, nrequested::UInt)
        lock(stream.cond)
        try
            if nread < 0
                if nread == UV_ENOBUFS && nrequested == 0
                    # remind the client that stream.buffer is full
                    notify(stream.cond)
                elseif nread == UV_EOF
                    if isa(stream, TTY)
                        stream.status = StatusEOF # libuv called uv_stop_reading already
                        notify(stream.cond)
                    elseif stream.status != StatusClosing
                        # begin shutdown of the stream
                        ccall(:jl_close_uv, Cvoid, (Ptr{Cvoid},), stream.handle)
                        stream.status = StatusClosing
                    end
                else
                    stream.readerror = _UVError("read", nread)
                    # This is a fatal connection error. Shutdown requests as per the usual
                    # close function won't work and libuv will fail with an assertion failure
                    ccall(:jl_forceclose_uv, Cvoid, (Ptr{Cvoid},), stream)
                    stream.status = StatusClosing
                    notify(stream.cond)
                end
            else
                notify_filled(stream.buffer, nread)
                notify(stream.cond)
            end
        finally
            unlock(stream.cond)
        end

        # Stop background reading when
        # 1) there's nobody paying attention to the data we are reading
        # 2) we have accumulated a lot of unread data OR
        # 3) we have an alternate buffer that has reached its limit.
        if stream.status == StatusPaused ||
           (stream.status == StatusActive &&
            ((bytesavailable(stream.buffer) >= stream.throttle) ||
             (bytesavailable(stream.buffer) >= stream.buffer.maxsize)))
            # save cycles by stopping kernel notifications from arriving
            ccall(:uv_read_stop, Cint, (Ptr{Cvoid},), stream)
            stream.status = StatusOpen
        end
        nothing
    end
    readcb_specialized(stream_unknown_type, Int(nread), UInt(nrequested))
end

function reseteof(x::TTY)
    iolock_begin()
    if x.status == StatusEOF
        x.status = StatusOpen
    end
    iolock_end()
    nothing
end

function _uv_hook_close(uv::Union{LibuvStream, LibuvServer})
    lock(uv.cond)
    try
        uv.handle = C_NULL
        uv.status = StatusClosed
        # notify any listeners that exist on this libuv stream type
        notify(uv.cond)
    finally
        unlock(uv.cond)
    end
    nothing
end


##########################################
# Pipe Abstraction
#  (composed of two half-pipes: .in and .out)
##########################################

mutable struct Pipe <: AbstractPipe
    in::PipeEndpoint # writable
    out::PipeEndpoint # readable
end

"""
Construct an uninitialized Pipe object.

The appropriate end of the pipe will be automatically initialized if
the object is used in process spawning. This can be useful to easily
obtain references in process pipelines, e.g.:

```
julia> err = Pipe()

# After this `err` will be initialized and you may read `foo`'s
# stderr from the `err` pipe.
julia> run(pipeline(pipeline(`foo`, stderr=err), `cat`), wait=false)
```
"""
Pipe() = Pipe(PipeEndpoint(), PipeEndpoint())
pipe_reader(p::Pipe) = p.out
pipe_writer(p::Pipe) = p.in

function link_pipe!(pipe::Pipe;
                    reader_supports_async = false,
                    writer_supports_async = false)
     link_pipe!(pipe.out, reader_supports_async, pipe.in, writer_supports_async)
     return pipe
end

show(io::IO, stream::Pipe) = print(io,
    "Pipe(",
    _fd(stream.in), " ",
    uv_status_string(stream.in), " => ",
    _fd(stream.out), " ",
    uv_status_string(stream.out), ", ",
    bytesavailable(stream), " bytes waiting)")


## Functions for PipeEndpoint and PipeServer ##

function open_pipe!(p::PipeEndpoint, handle::OS_HANDLE)
    iolock_begin()
    if p.status != StatusInit
        error("pipe is already in use or has been closed")
    end
    err = ccall(:uv_pipe_open, Int32, (Ptr{Cvoid}, OS_HANDLE), p.handle, handle)
    uv_error("pipe_open", err)
    p.status = StatusOpen
    iolock_end()
    return p
end


function link_pipe!(read_end::PipeEndpoint, reader_supports_async::Bool,
                    write_end::PipeEndpoint, writer_supports_async::Bool)
    rd, wr = link_pipe(reader_supports_async, writer_supports_async)
    try
        try
            open_pipe!(read_end, rd)
        catch
            close_pipe_sync(rd)
            rethrow()
        end
        open_pipe!(write_end, wr)
    catch
        close_pipe_sync(wr)
        rethrow()
    end
    nothing
end

function link_pipe(reader_supports_async::Bool, writer_supports_async::Bool)
    UV_NONBLOCK_PIPE = 0x40
    fildes = Ref{Pair{OS_HANDLE, OS_HANDLE}}(INVALID_OS_HANDLE => INVALID_OS_HANDLE) # read (in) => write (out)
    err = ccall(:uv_pipe, Int32, (Ptr{Pair{OS_HANDLE, OS_HANDLE}}, Cint, Cint),
                fildes,
                reader_supports_async * UV_NONBLOCK_PIPE,
                writer_supports_async * UV_NONBLOCK_PIPE)
    uv_error("pipe", err)
    return fildes[]
end

if Sys.iswindows()
    function close_pipe_sync(handle::WindowsRawSocket)
        ccall(:CloseHandle, stdcall, Cint, (WindowsRawSocket,), handle)
        nothing
    end
else
    function close_pipe_sync(handle::RawFD)
        ccall(:close, Cint, (RawFD,), handle)
        nothing
    end
end

## Functions for any LibuvStream ##

# flow control

function start_reading(stream::LibuvStream)
    iolock_begin()
    if stream.status == StatusOpen
        if !isreadable(stream)
            error("tried to read a stream that is not readable")
        end
        # libuv may call the alloc callback immediately
        # for a TTY on Windows, so ensure the status is set first
        stream.status = StatusActive
        ret = ccall(:uv_read_start, Cint, (Ptr{Cvoid}, Ptr{Cvoid}, Ptr{Cvoid}),
                    stream, @cfunction(uv_alloc_buf, Cvoid, (Ptr{Cvoid}, Csize_t, Ptr{Cvoid})),
                    @cfunction(uv_readcb, Cvoid, (Ptr{Cvoid}, Cssize_t, Ptr{Cvoid})))
    elseif stream.status == StatusPaused
        stream.status = StatusActive
        ret = Int32(0)
    elseif stream.status == StatusActive
        ret = Int32(0)
    else
        ret = Int32(-1)
    end
    iolock_end()
    return ret
end

if Sys.iswindows()
    # the low performance version of stop_reading is required
    # on Windows due to a NT kernel bug that we can't use a blocking
    # stream for non-blocking (overlapped) calls,
    # and a ReadFile call blocking on one thread
    # causes all other operations on that stream to lockup
    function stop_reading(stream::LibuvStream)
        iolock_begin()
        if stream.status == StatusActive
            stream.status = StatusOpen
            ccall(:uv_read_stop, Cint, (Ptr{Cvoid},), stream)
        end
        iolock_end()
        nothing
    end
else
    function stop_reading(stream::LibuvStream)
        iolock_begin()
        if stream.status == StatusActive
            stream.status = StatusPaused
        end
        iolock_end()
        nothing
    end
end

# bulk read / write

readbytes!(s::LibuvStream, a::Vector{UInt8}, nb = length(a)) = readbytes!(s, a, Int(nb))
function readbytes!(s::LibuvStream, a::Vector{UInt8}, nb::Int)
    iolock_begin()
    sbuf = s.buffer
    @assert sbuf.seekable == false
    @assert sbuf.maxsize >= nb

    function wait_locked(s, buf, nb)
        while bytesavailable(buf) < nb
            s.readerror === nothing || throw(s.readerror)
            isopen(s) || break
            iolock_end()
            wait_readnb(s, nb)
            iolock_begin()
        end
    end

    if nb <= SZ_UNBUFFERED_IO # Under this limit we are OK with copying the array from the stream's buffer
        wait_locked(s, sbuf, nb)
    end
    if bytesavailable(sbuf) >= nb
        nread = readbytes!(sbuf, a, nb)
    else
        newbuf = PipeBuffer(a, maxsize=nb)
        newbuf.size = 0 # reset the write pointer to the beginning
        nread = try
            s.buffer = newbuf
            write(newbuf, sbuf)
            wait_locked(s, newbuf, nb)
            bytesavailable(newbuf)
        finally
            s.buffer = sbuf
        end
        compact(newbuf)
    end
    iolock_end()
    return nread
end

function read(stream::LibuvStream)
    wait_readnb(stream, typemax(Int))
    iolock_begin()
    bytes = take!(stream.buffer)
    iolock_end()
    return bytes
end

function unsafe_read(s::LibuvStream, p::Ptr{UInt8}, nb::UInt)
    iolock_begin()
    sbuf = s.buffer
    @assert sbuf.seekable == false
    @assert sbuf.maxsize >= nb

    function wait_locked(s, buf, nb)
        while bytesavailable(buf) < nb
            s.readerror === nothing || throw(s.readerror)
            isopen(s) || throw(EOFError())
            iolock_end()
            wait_readnb(s, nb)
            iolock_begin()
        end
    end

    if nb <= SZ_UNBUFFERED_IO # Under this limit we are OK with copying the array from the stream's buffer
        wait_locked(s, sbuf, Int(nb))
    end
    if bytesavailable(sbuf) >= nb
        unsafe_read(sbuf, p, nb)
    else
        newbuf = PipeBuffer(unsafe_wrap(Array, p, nb), maxsize=Int(nb))
        newbuf.size = 0 # reset the write pointer to the beginning
        try
            s.buffer = newbuf
            write(newbuf, sbuf)
            wait_locked(s, newbuf, Int(nb))
        finally
            s.buffer = sbuf
        end
    end
    iolock_end()
    nothing
end

function read(this::LibuvStream, ::Type{UInt8})
    iolock_begin()
    sbuf = this.buffer
    @assert sbuf.seekable == false
    while bytesavailable(sbuf) < 1
        iolock_end()
        eof(this) && throw(EOFError())
        iolock_begin()
    end
    c = read(sbuf, UInt8)
    iolock_end()
    return c
end

function readavailable(this::LibuvStream)
    wait_readnb(this, 1) # unlike the other `read` family of functions, this one doesn't guarantee error reporting
    iolock_begin()
    buf = this.buffer
    @assert buf.seekable == false
    bytes = take!(buf)
    iolock_end()
    return bytes
end

function readuntil(x::LibuvStream, c::UInt8; keep::Bool=false)
    iolock_begin()
    buf = x.buffer
    @assert buf.seekable == false
    if !occursin(c, buf) # fast path checks first
        x.readerror === nothing || throw(x.readerror)
        if isopen(x)
            preserve_handle(x)
            lock(x.cond)
            try
                while !occursin(c, x.buffer)
                    x.readerror === nothing || throw(x.readerror)
                    isopen(x) || break
                    start_reading(x) # ensure we are reading
                    iolock_end()
                    wait(x.cond)
                    unlock(x.cond)
                    iolock_begin()
                    lock(x.cond)
                end
            finally
                if isempty(x.cond)
                    stop_reading(x) # stop reading iff there are currently no other read clients of the stream
                end
                unlock(x.cond)
                unpreserve_handle(x)
            end
        end
    end
    bytes = readuntil(buf, c, keep=keep)
    iolock_end()
    return bytes
end

uv_write(s::LibuvStream, p::Vector{UInt8}) = GC.@preserve p uv_write(s, pointer(p), UInt(sizeof(p)))

# caller must have acquired the iolock
function uv_write(s::LibuvStream, p::Ptr{UInt8}, n::UInt)
    uvw = uv_write_async(s, p, n)
    ct = current_task()
    preserve_handle(ct)
    sigatomic_begin()
    uv_req_set_data(uvw, ct)
    iolock_end()
    status = try
        sigatomic_end()
        # wait for the last chunk to complete (or error)
        # assume that any errors would be sticky,
        # (so we don't need to monitor the error status of the intermediate writes)
        wait()::Cint
    finally
        # try-finally unwinds the sigatomic level, so need to repeat sigatomic_end
        sigatomic_end()
        iolock_begin()
        ct.queue === nothing || list_deletefirst!(ct.queue, ct)
        if uv_req_data(uvw) != C_NULL
            # uvw is still alive,
            # so make sure we won't get spurious notifications later
            uv_req_set_data(uvw, C_NULL)
        else
            # done with uvw
            Libc.free(uvw)
        end
        iolock_end()
        unpreserve_handle(ct)
    end
    if status < 0
        throw(_UVError("write", status))
    end
    return Int(n)
end

# helper function for uv_write that returns the uv_write_t struct for the write
# rather than waiting on it, caller must hold the iolock
function uv_write_async(s::LibuvStream, p::Ptr{UInt8}, n::UInt)
    check_open(s)
    while true
        uvw = Libc.malloc(_sizeof_uv_write)
        uv_req_set_data(uvw, C_NULL) # in case we get interrupted before arriving at the wait call
        nwrite = min(n, MAX_OS_WRITE) # split up the write into chunks the OS can handle.
        # TODO: use writev instead of a loop
        err = ccall(:jl_uv_write,
                    Int32,
                    (Ptr{Cvoid}, Ptr{Cvoid}, UInt, Ptr{Cvoid}, Ptr{Cvoid}),
                    s, p, nwrite, uvw,
                    @cfunction(uv_writecb_task, Cvoid, (Ptr{Cvoid}, Cint)))
        if err < 0
            Libc.free(uvw)
            uv_error("write", err)
        end
        n -= nwrite
        p += nwrite
        if n == 0
            return uvw
        end
    end
end


# Optimized send
# - smaller writes are buffered, final uv write on flush or when buffer full
# - large isbits arrays are unbuffered and written directly

function unsafe_write(s::LibuvStream, p::Ptr{UInt8}, n::UInt)
    while true
        # try to add to the send buffer
        iolock_begin()
        buf = s.sendbuf
        buf === nothing && break
        totb = bytesavailable(buf) + n
        if totb < buf.maxsize
            nb = unsafe_write(buf, p, n)
            iolock_end()
            return nb
        end
        bytesavailable(buf) == 0 && break
        # perform flush(s)
        arr = take!(buf)
        uv_write(s, arr)
    end
    # perform the output to the kernel
    return uv_write(s, p, n)
end

function flush(s::LibuvStream)
    iolock_begin()
    buf = s.sendbuf
    if buf !== nothing
        if bytesavailable(buf) > 0
            arr = take!(buf)
            uv_write(s, arr)
            return
        end
    end
    uv_write(s, Ptr{UInt8}(Base.eventloop()), UInt(0)) # zero write from a random pointer to flush current queue
    return
end

function buffer_writes(s::LibuvStream, bufsize)
    sendbuf = PipeBuffer(bufsize)
    iolock_begin()
    s.sendbuf = sendbuf
    iolock_end()
    return s
end

## low-level calls to libuv ##

function write(s::LibuvStream, b::UInt8)
    buf = s.sendbuf
    if buf !== nothing
        iolock_begin()
        if bytesavailable(buf) + 1 < buf.maxsize
            n = write(buf, b)
            iolock_end()
            return n
        end
        iolock_end()
    end
    return write(s, Ref{UInt8}(b))
end

function uv_writecb_task(req::Ptr{Cvoid}, status::Cint)
    d = uv_req_data(req)
    if d != C_NULL
        uv_req_set_data(req, C_NULL) # let the Task know we got the writecb
        t = unsafe_pointer_to_objref(d)::Task
        schedule(t, status)
    else
        # no owner for this req, safe to just free it
        Libc.free(req)
    end
    nothing
end

_fd(x::IOStream) = RawFD(fd(x))
_fd(x::Union{OS_HANDLE, RawFD}) = x

function _fd(x::Union{LibuvStream, LibuvServer})
    fd = Ref{OS_HANDLE}(INVALID_OS_HANDLE)
    if x.status != StatusUninit && x.status != StatusClosed && x.handle != C_NULL
        err = ccall(:uv_fileno, Int32, (Ptr{Cvoid}, Ptr{OS_HANDLE}), x.handle, fd)
        # handle errors by returning INVALID_OS_HANDLE
    end
    return fd[]
end

struct redirect_stdio <: Function
    unix_fd::Int
    writable::Bool
end
for (f, writable, unix_fd) in
        ((:redirect_stdin, false, 0),
         (:redirect_stdout, true, 1),
         (:redirect_stderr, true, 2))
    @eval const ($f) = redirect_stdio($unix_fd, $writable)
end
function _redirect_io_libc(stream, unix_fd::Int)
    posix_fd = _fd(stream)
    @static if Sys.iswindows()
        if 0 <= unix_fd <= 2
            ccall(:SetStdHandle, stdcall, Int32, (Int32, OS_HANDLE),
                -10 - unix_fd, Libc._get_osfhandle(posix_fd))
        end
    end
    dup(posix_fd, RawFD(unix_fd))
    nothing
end
function _redirect_io_global(io, unix_fd::Int)
    unix_fd == 0 && (global stdin = io)
    unix_fd == 1 && (global stdout = io)
    unix_fd == 2 && (global stderr = io)
    nothing
end
function (f::redirect_stdio)(handle::Union{LibuvStream, IOStream})
    _redirect_io_libc(handle, f.unix_fd)
    c_sym = f.unix_fd == 0 ? cglobal(:jl_uv_stdin, Ptr{Cvoid}) :
            f.unix_fd == 1 ? cglobal(:jl_uv_stdout, Ptr{Cvoid}) :
            f.unix_fd == 2 ? cglobal(:jl_uv_stderr, Ptr{Cvoid}) :
            C_NULL
    c_sym == C_NULL || unsafe_store!(c_sym, handle.handle)
    _redirect_io_global(handle, f.unix_fd)
    return handle
end
function (f::redirect_stdio)(::DevNull)
    nulldev = @static Sys.iswindows() ? "NUL" : "/dev/null"
    handle = open(nulldev, write=f.writable)
    _redirect_io_libc(handle, f.unix_fd)
    close(handle) # handle has been dup'ed in _redirect_io_libc
    _redirect_io_global(devnull, f.unix_fd)
    return devnull
end
function (f::redirect_stdio)(io::AbstractPipe)
    io2 = (f.writable ? pipe_writer : pipe_reader)(io)
    f(io2)
    _redirect_io_global(io, f.unix_fd)
    return io
end
function (f::redirect_stdio)(p::Pipe)
    if p.in.status == StatusInit && p.out.status == StatusInit
        link_pipe!(p)
    end
    io2 = getfield(p, f.writable ? :in : :out)
    f(io2)
    return p
end
(f::redirect_stdio)() = f(Pipe())

# Deprecate these in v2 (redirect_stdio support)
iterate(p::Pipe) = (p.out, 1)
iterate(p::Pipe, i::Int) = i == 1 ? (p.in, 2) : nothing
getindex(p::Pipe, key::Int) = key == 1 ? p.out : key == 2 ? p.in : throw(KeyError(key))

"""
    redirect_stdout([stream]) -> stream

Create a pipe to which all C and Julia level [`stdout`](@ref) output
will be redirected. Return a stream representing the pipe ends.
Data written to [`stdout`](@ref) may now be read from the `rd` end of
the pipe.

!!! note
    `stream` must be a compatible objects, such as an `IOStream`, `TTY`,
    `Pipe`, socket, or `devnull`.
"""
redirect_stdout

"""
    redirect_stderr([stream]) -> stream

Like [`redirect_stdout`](@ref), but for [`stderr`](@ref).

!!! note
    `stream` must be a compatible objects, such as an `IOStream`, `TTY`,
    `Pipe`, socket, or `devnull`.
"""
redirect_stderr

"""
    redirect_stdin([stream]) -> stream

Like [`redirect_stdout`](@ref), but for [`stdin`](@ref).
Note that the direction of the stream is reversed.

!!! note
    `stream` must be a compatible objects, such as an `IOStream`, `TTY`,
    `Pipe`, socket, or `devnull`.
"""
redirect_stdin

<<<<<<< HEAD

"""
    redirect(;stdin=stdin, stderr=stderr, stdout=stdout)

Redirect a subset of the streams `stdin`, `stderr`, `stdout`.
Each argument must be an `IOStream`, `TTY`, `Pipe`, socket, or `devnull`.
"""
function redirect(;stdin=nothing, stderr=nothing, stdout=nothing)
    stdin  === nothing || redirect_stdin(stdin)
    stderr === nothing || redirect_stderr(stderr)
    stdout === nothing || redirect_stdout(stdout)
end

"""
    redirect(f; stdin=nothing, stderr=nothing, stdout=nothing)

Redirect a subset of the streams `stdin`, `stderr`, `stdout`,
call `f()` and restore each stream.

Possible values for each stream are:
* `nothing` indicating the stream should not be redirected.
* `path::AbstractString` redirecting the stream to the file at `path`.
* `io` an `IOStream`, `TTY`, `Pipe`, socket, or `devnull`.

# Examples
```julia
julia> redirect(stdout="stdout.txt", stderr="stderr.txt") do
           print("hello stdout")
           print(stderr, "hello stderr")
       end

julia> read("stdout.txt", String)
"hello stdout"

julia> read("stderr.txt", String)
"hello stderr"
```

# Edge cases

It is possible to pass the same argument to `stdout` and `stderr`:
```julia
julia> redirect(stdout="log.txt", stderr="log.txt", stdin=devnull) do
    ...
end
```

However it is not supported to pass two distinct descriptors of the same file.
```julia
julia> io1 = open("same/path", "w")

julia> io2 = open("same/path", "w")

julia> redirect(f, stdout=io1, stderr=io2) # not suppored
```
Also the `stdin` argument may not be the same descriptor as `stdout` or `stderr`.
```julia
julia> io = open(...)

julia> redirect(f, stdout=io, stdin=io) # not supported
```

!!! compat "Julia 1.6"
    `redirect` requires Julia 1.6 or later.
"""
function redirect(f; stdin=nothing, stderr=nothing, stdout=nothing)

    function resolve(new::Nothing, oldstream, mode)
        (new=nothing, close=false, old=nothing)
    end
    function resolve(path::AbstractString, oldstream,mode)
        (new=open(path, mode), close=true, old=oldstream)
    end
    function resolve(new, oldstream, mode)
        (new=new, close=false, old=oldstream)
    end

    same_path(x, y) = false
    same_path(x::AbstractString, y::AbstractString) = x == y
    if same_path(stderr, stdin)
        throw(ArgumentError("stdin and stderr cannot be the same path"))
    end
    if same_path(stdout, stdin)
        throw(ArgumentError("stdin and stdout cannot be the same path"))
    end

    new_in , close_in , old_in  = resolve(stdin , Base.stdin , "r")
    new_out, close_out, old_out = resolve(stdout, Base.stdout, "w")
    if same_path(stderr, stdout)
        # make sure that in case stderr = stdout = "same/path"
        # only a single io is used instead of opening the same file twice
        new_err, close_err, old_err = new_out, false, Base.stderr
    else
        new_err, close_err, old_err = resolve(stderr, Base.stderr, "w")
    end

    redirect(; stderr=new_err, stdin=new_in, stdout=new_out)

    try
        return f()
    finally
        redirect(;stderr=old_err, stdin=old_in, stdout=old_out)
        close_err && close(new_err)
        close_in  && close(new_in )
        close_out && close(new_out)
=======
function (f::redirect_stdio)(thunk::Function, stream)
    stdold = f.unix_fd == 0 ? stdin :
             f.unix_fd == 1 ? stdout :
             f.unix_fd == 2 ? stderr :
             throw(ArgumentError("Not implemented to get old handle of fd except for stdio"))
    f(stream)
    try
        return thunk()
    finally
        f(stdold)
>>>>>>> fc024584
    end
end

redirect_stderr(f::Function, stream) = redirect(f, stderr=stream)
redirect_stdin(f::Function, stream) = redirect(f, stdin=stream)
redirect_stdout(f::Function, stream) = redirect(f, stdout=stream)

"""
    redirect_stdout(f::Function, stream)

Run the function `f` while redirecting [`stdout`](@ref) to `stream`.
Upon completion, [`stdout`](@ref) is restored to its prior setting.
<<<<<<< HEAD

!!! note
    `stream` must be a `TTY`, a `Pipe`, or a socket.

See also [`redirect`](@ref).
=======
>>>>>>> fc024584
"""
redirect_stdout(f::Function, stream)

"""
    redirect_stderr(f::Function, stream)

Run the function `f` while redirecting [`stderr`](@ref) to `stream`.
Upon completion, [`stderr`](@ref) is restored to its prior setting.
<<<<<<< HEAD

!!! note
    `stream` must be a `TTY`, a `Pipe`, or a socket.

See also [`redirect`](@ref).
=======
>>>>>>> fc024584
"""
redirect_stderr(f::Function, stream)

"""
    redirect_stdin(f::Function, stream)

Run the function `f` while redirecting [`stdin`](@ref) to `stream`.
Upon completion, [`stdin`](@ref) is restored to its prior setting.
<<<<<<< HEAD

!!! note
    `stream` must be a `TTY`, a `Pipe`, or a socket.

See also [`redirect`](@ref).
=======
>>>>>>> fc024584
"""
redirect_stdin(f::Function, stream)

mark(x::LibuvStream)     = mark(x.buffer)
unmark(x::LibuvStream)   = unmark(x.buffer)
reset(x::LibuvStream)    = reset(x.buffer)
ismarked(x::LibuvStream) = ismarked(x.buffer)

function peek(s::LibuvStream, ::Type{T}) where T
    mark(s)
    try read(s, T)
    finally
        reset(s)
    end
end

# BufferStream's are non-OS streams, backed by a regular IOBuffer
mutable struct BufferStream <: LibuvStream
    buffer::IOBuffer
    cond::Threads.Condition
    readerror::Any
    is_open::Bool
    buffer_writes::Bool
    lock::ReentrantLock # advisory lock

    BufferStream() = new(PipeBuffer(), Threads.Condition(), nothing, true, false, ReentrantLock())
end

isopen(s::BufferStream) = s.is_open

function close(s::BufferStream)
    lock(s.cond) do
        s.is_open = false
        notify(s.cond)
        nothing
    end
end
uvfinalize(s::BufferStream) = nothing

function read(s::BufferStream, ::Type{UInt8})
    nread = lock(s.cond) do
        wait_readnb(s, 1)
        read(s.buffer, UInt8)
    end
    return nread
end
function unsafe_read(s::BufferStream, a::Ptr{UInt8}, nb::UInt)
    lock(s.cond) do
        wait_readnb(s, Int(nb))
        unsafe_read(s.buffer, a, nb)
        nothing
    end
end
bytesavailable(s::BufferStream) = bytesavailable(s.buffer)

isreadable(s::BufferStream) = s.buffer.readable
iswritable(s::BufferStream) = s.buffer.writable

function wait_readnb(s::BufferStream, nb::Int)
    lock(s.cond) do
        while isopen(s) && bytesavailable(s.buffer) < nb
            wait(s.cond)
        end
    end
end

show(io::IO, s::BufferStream) = print(io, "BufferStream() bytes waiting:", bytesavailable(s.buffer), ", isopen:", s.is_open)

function readuntil(s::BufferStream, c::UInt8; keep::Bool=false)
    bytes = lock(s.cond) do
        while isopen(s) && !occursin(c, s.buffer)
            wait(s.cond)
        end
        readuntil(s.buffer, c, keep=keep)
    end
    return bytes
end

function wait_close(s::BufferStream)
    lock(s.cond) do
        while isopen(s)
            wait(s.cond)
        end
    end
end

start_reading(s::BufferStream) = Int32(0)
stop_reading(s::BufferStream) = nothing

write(s::BufferStream, b::UInt8) = write(s, Ref{UInt8}(b))
function unsafe_write(s::BufferStream, p::Ptr{UInt8}, nb::UInt)
    nwrite = lock(s.cond) do
        rv = unsafe_write(s.buffer, p, nb)
        s.buffer_writes || notify(s.cond)
        rv
    end
    return nwrite
end

function eof(s::BufferStream)
    bytesavailable(s) > 0 && return false
    iseof = lock(s.cond) do
        wait_readnb(s, 1)
        return !isopen(s) && bytesavailable(s) <= 0
    end
    return iseof
end

# If buffer_writes is called, it will delay notifying waiters till a flush is called.
buffer_writes(s::BufferStream, bufsize=0) = (s.buffer_writes = true; s)
function flush(s::BufferStream)
    lock(s.cond) do
        notify(s.cond)
        nothing
    end
end<|MERGE_RESOLUTION|>--- conflicted
+++ resolved
@@ -1204,6 +1204,8 @@
 !!! note
     `stream` must be a compatible objects, such as an `IOStream`, `TTY`,
     `Pipe`, socket, or `devnull`.
+
+See also [`redirect`](@ref).
 """
 redirect_stdout
 
@@ -1215,6 +1217,8 @@
 !!! note
     `stream` must be a compatible objects, such as an `IOStream`, `TTY`,
     `Pipe`, socket, or `devnull`.
+
+See also [`redirect`](@ref).
 """
 redirect_stderr
 
@@ -1227,10 +1231,10 @@
 !!! note
     `stream` must be a compatible objects, such as an `IOStream`, `TTY`,
     `Pipe`, socket, or `devnull`.
+
+See also [`redirect`](@ref).
 """
 redirect_stdin
-
-<<<<<<< HEAD
 
 """
     redirect(;stdin=stdin, stderr=stderr, stdout=stdout)
@@ -1336,7 +1340,9 @@
         close_err && close(new_err)
         close_in  && close(new_in )
         close_out && close(new_out)
-=======
+    end
+end
+
 function (f::redirect_stdio)(thunk::Function, stream)
     stdold = f.unix_fd == 0 ? stdin :
              f.unix_fd == 1 ? stdout :
@@ -1347,61 +1353,33 @@
         return thunk()
     finally
         f(stdold)
->>>>>>> fc024584
-    end
-end
-
-redirect_stderr(f::Function, stream) = redirect(f, stderr=stream)
-redirect_stdin(f::Function, stream) = redirect(f, stdin=stream)
-redirect_stdout(f::Function, stream) = redirect(f, stdout=stream)
+    end
+end
+
 
 """
     redirect_stdout(f::Function, stream)
 
 Run the function `f` while redirecting [`stdout`](@ref) to `stream`.
 Upon completion, [`stdout`](@ref) is restored to its prior setting.
-<<<<<<< HEAD
-
-!!! note
-    `stream` must be a `TTY`, a `Pipe`, or a socket.
-
-See also [`redirect`](@ref).
-=======
->>>>>>> fc024584
-"""
-redirect_stdout(f::Function, stream)
+"""
+redirect_stdout
 
 """
     redirect_stderr(f::Function, stream)
 
 Run the function `f` while redirecting [`stderr`](@ref) to `stream`.
 Upon completion, [`stderr`](@ref) is restored to its prior setting.
-<<<<<<< HEAD
-
-!!! note
-    `stream` must be a `TTY`, a `Pipe`, or a socket.
-
-See also [`redirect`](@ref).
-=======
->>>>>>> fc024584
-"""
-redirect_stderr(f::Function, stream)
+"""
+redirect_stderr
 
 """
     redirect_stdin(f::Function, stream)
 
 Run the function `f` while redirecting [`stdin`](@ref) to `stream`.
 Upon completion, [`stdin`](@ref) is restored to its prior setting.
-<<<<<<< HEAD
-
-!!! note
-    `stream` must be a `TTY`, a `Pipe`, or a socket.
-
-See also [`redirect`](@ref).
-=======
->>>>>>> fc024584
-"""
-redirect_stdin(f::Function, stream)
+"""
+redirect_stdin
 
 mark(x::LibuvStream)     = mark(x.buffer)
 unmark(x::LibuvStream)   = unmark(x.buffer)
