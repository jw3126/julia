\documentclass{article}

\newcommand{\thetitle}{The Julia Programming Language}

\usepackage{amsmath}
\usepackage[hyperfigures,bookmarks,bookmarksopen,bookmarksnumbered,colorlinks,linkcolor=black,citecolor=black,filecolor=blue,menucolor=black,pagecolor=blue,frenchlinks=true,pdftitle={\thetitle}]{hyperref}
\usepackage[left=1in,top=1in,right=1in,bottom=1.25in,nohead]{geometry}
\usepackage[utf8x]{inputenc}

\title{\thetitle}
\author{
Jeff Bezanson \vspace{0.5em}\\
Stefan Karpinski \vspace{0.5em}\\
Viral Shah \vspace{0.5em}
}

\renewcommand{\sec}[1]{\label{sec:#1}}
\newcommand{\fig}[1]{\label{fig:#1}}
\newcommand{\tab}[1]{\label{tab:#1}}

\newcommand{\Section}[1]{\hyperref[sec:#1]{Section~\ref*{sec:#1}}}
\newcommand{\Figure}[1]{\hyperref[fig:#1]{Figure~\ref*{fig:#1}}}
\newcommand{\Table}[1]{\hyperref[tab:#1]{Table~\ref*{tab:#1}}}

\renewcommand{\bullet}{{$\diamond$}}
\renewcommand{\labelitemi}{\bullet}
\renewcommand{\labelitemii}{\bullet}
\renewcommand{\labelitemiii}{\bullet}

\renewcommand{\O}{\ensuremath{\operatorname{O}}}

\begin{document}

\maketitle

Scientific computing has traditionally required the highest performance, yet domain experts have largely moved to slower dynamic languages for daily work.
We believe there are many good reasons to prefer dynamic languages for these applications, and we do not expect their use to diminish.
Fortunately, modern language design and compiler techniques make it possible to mostly eliminate the performance trade-off and provide a single environment productive enough for prototyping and performant enough for deploying applications.
The Julia programming language fills this role:
it is a flexible and dynamic language, designed expressly for scientific computing, and achieving performance comparable to traditional compiled languages.

The syntax of Julia is similar to that of Matlab, and consequently, any Matlab programmer should feel immediately comfortable with Julia.
While Matlab is quite effective for prototyping and exploring numerical linear algebra, it has limitations for programming tasks outside of this relatively narrow scope.
Julia maintains the ease and expressiveness of Matlab for high-level numerical computing, but transcends its general programming limitations.
To that end, it borrows heavily from the C programming language, but it is also strongly influenced by the lineage of dynamic languages:
Lisp, Perl, Python and Ruby.

\section{Getting Started}
\sec{getting-started}

\subsection{How to Obtain and Install Julia}
\sec{obtaining-and-installing}

\subsection{Running Code}
\sec{running-code}

Here's how you start and interact with the Julia read-eval-print loop (repl):

\begin{verbatim}
  $ julia
                 _      
     _       _ _(_)_     |
    (_)     | (_) (_)    |  
     _ _   _| |_  __ _   |
    | | | | | | |/ _` |  |
    | | |_| | | | (_| |  |  2009-2010 contributors
   _/ |\__'_|_|_|\__'_|  |  
  |__/                   |

  julia> 1 + 2
  3

  julia> load("file.j");
\end{verbatim}
The \verb|load| function reads and evaluates the contents of the given file.
The \verb|julia| program takes a variety of command-line options, similar to the \verb|perl| and \verb|ruby| programs.
See \Section{command-line-options} for details.
The semicolon at the end of a repl line suppresses output of the expression value.

\section{Numbers and Arithmetic}
Julia supports a broad range of numeric types together with the full complement of arithmetic and bitwise operations.
The following are Julia's built-in primitive numeric types:

\begin{itemize}
  \item integer types:
  \begin{itemize}
    \item \verb|Int8|~: signed 8-bit integers ranging from $-2^7$ to $2^7-1$.
    \item \verb|Uint8|~: unsigned 8-bit integers ranging from 0 to $2^8-1$.
    \item \verb|Int16|~: signed 16-bit integers ranging from $-2^{15}$ to $2^{15}-1$.
    \item \verb|Uint16|~: unsigned 16-bit integers ranging from 0 to $2^{16}-1$.
    \item \verb|Int32|~: signed 32-bit integers ranging from $-2^{31}$ to $2^{31}-1$.
    \item \verb|Uint32|~: unsigned 32-bit integers ranging from 0 to $2^{32}-1$.
    \item \verb|Int64|~: signed 64-bit integers ranging from $-2^{63}$ to $2^{63}-1$.
    \item \verb|Uint64|~: unsigned 64-bit integers ranging from 0 to $2^{64}-1$.
  \end{itemize}
  \item floating point types:
  \begin{itemize}
    \item \verb|Float32|~: IEEE 754 32-bit floating point numbers.
    \item \verb|Float64|~: IEEE 754 64-bit floating point numbers.
  \end{itemize}
\end{itemize}

\subsection{Integer Literals}

The default type for an integer literal is \verb|Int32|:
\begin{verbatim}
  julia> typeof(1)
  Int32
\end{verbatim}
Larger integer literals that cannot be represented in 32 bits but that can be represented in 64 bits will create 64-bit integers:
\begin{verbatim}
  julia> typeof(4294967296)
  Int64
\end{verbatim}
Integers can be input in hexadecimal form using the \verb|0x| prefix as in C:
\begin{verbatim}
  julia> 0xff
  255

  julia> typeof(ans)
  Int32

  julia> 0xffffffff
  4294967295

  julia> typeof(ans)
  Int64
\end{verbatim}
There is no literal input format for integer types besides \verb|Int32| and \verb|Int64|. You can, however convert \verb|Int32| and \verb|Int64| values to other types easily:
\begin{verbatim}
  julia> int8(-15)
  -15

  julia> typeof(ans)
  Int8

  julia> uint8(231)
  231

  julia> typeof(ans)
  Uint8
\end{verbatim}

\subsection{Floating Point Literals}

Floating point numbers are input in the standard formats:
\begin{verbatim}
  julia> 1.0
  1.0

  julia> 1.
  1.0

  julia> 0.5
  0.5

  julia> .5
  0.5

  julia> -1.23
  -1.23

  julia> 1e10
  1e+10

  julia> 2.5e-4
  0.00025
\end{verbatim}
The above results are all \verb|Float64| values. There is no literal format for \verb|Float32|, but you can convert values to \verb|Float32| easily:
\begin{verbatim}
  julia> float32(-1.5)
  -1.5

  julia> typeof(ans)
  Float32
\end{verbatim}
There are three specified standard floating point values that do not correspond to a point on the real number line: infinity (\verb|Inf|), minus infinity (\verb|-Inf|), and not-a-number (\verb|NaN|).
Here are their literal input forms:
\begin{verbatim}
  julia> Inf
  Inf

  julia> -Inf
  -Inf

  julia> NaN
  NaN
\end{verbatim}
By the IEEE 754 standard, these floating point values are the results of certain arithmetic operations:
\begin{verbatim}
  julia> 1/0
  Inf

  julia> -5/0
  -Inf

  julia> 0.000001/0
  Inf

  julia> 0/0
  NaN

  julia> 500 + Inf
  Inf

  julia> 500 - Inf
  -Inf

  julia> Inf - Inf
  NaN

  julia> Inf/Inf
  NaN
\end{verbatim}

\subsection{Arithmetic and Bitwise Operations}

The following arithmetic and bitwise operations are supported on built-in arithmetic types:
\begin{itemize}
  \item arithmetic operations (integer and floating point):
  \begin{itemize}
    \item \verb|+x|~: unary plus is the identity operation.
    \item \verb|-x|~: unary minus maps values to their additive inverses.
    \item \verb|x + y|~: plus performs addition.
    \item \verb|x - y|~: binary minus performs subtraction.
    \item \verb|x * y|~: times performs multiplication.
    \item \verb|x / y|~: divide performs division.
  \end{itemize}
  \item bitwise operations (integer only)\,:
  \begin{itemize}
    \item \verb|~x|~: bitwise not.
    \item \verb|x & y|~: bitwise and.
    \item \texttt{x | y}~: bitwise or.
    \item \verb|x $ y|~: bitwise xor.
    \item \verb|x << y|~: logical shift left.
    \item \verb|x >> y|~: logical shift right.
    \item \verb|x >>> y|~: arithmetic shift right.
  \end{itemize}
\end{itemize}
Here are some simple examples:\,\footnote{By convention, we tend to space less tightly binding operations less tightly, but there are no syntactic constraints.}
\begin{verbatim}
  julia> 1 + 2 + 3
  6

  julia> 1 - 2
  -1

  julia> 3*2/12
  0.5
\end{verbatim}
Julia has a powerful and flexible type promotion system that allows arithmetic operations on mixtures of argument types to work naturally:
\begin{verbatim}
  julia> 1 + 2.5
  3.5

  julia> 0.5*12
  6.0

  julia> 3*2/12 + 1
  1.5
\end{verbatim}
The above operations all promote to \verb|Float64| since that is the smallest floating point type that can faithfully represent all \verb|Int32| values.
However, more nuanced promotions also work:
\begin{verbatim}
  julia> uint8(12) - int8(15)
  -3

  julia> typeof(ans)
  Int16

  julia> uint8(12) - float32(1.5)
  10.5

  julia> typeof(ans)
  Float32
\end{verbatim}
Here are some examples with bitwise operations:
\begin{verbatim}
  julia> ~123
  -124

  julia> ~uint32(123)
  4294967172

  julia> ~uint8(123)
  132

  julia> 123 & 234
  106

  julia> 123 | 234
  251

  julia> typeof(ans)
  Int32

  julia> uint8(123) | uint16(234)
  251

  julia> typeof(ans)
  Uint16

  julia> 123 $ 234
  145
\end{verbatim}
As a general rule of thumb, arguments are promoted to the smallest type that can accurately represent all of the arguments. See \Section{conversion-and-promotion} for further details.

\subsection{Numeric Literal Coefficients}

To make common numeric formulas and expressions clearer, Julia allows variables to be immediately preceded by a numeric literal, implying multiplication.
This makes writing polynomial expressions much cleaner:
\begin{verbatim}
  julia> x = 3
  3

  julia> 2x + 1
  7

  julia> 2x^2 - 3x + 1
  10

  julia> 1.5x^2 - .5x + 1
  13.0
\end{verbatim}
Juxtaposed numeric coefficients conflict with two numeric literal syntaxes:
hexadecimal integer literals and engineering notation for floating point literals:
\begin{itemize}
\item For example, the hexadecimal integer literal expression \verb|0xff| could also be interpreted as the numeric literal \verb|0| multiplied by the variable \verb|xff|.
\item Likewise, the floating point literal expression \verb|1e10| could be interpreted as the numeric literal \verb|1| multiplied by the variable \verb|e10|, and similarly with the equivalent \verb|E| form.
\end{itemize}
In both cases, we resolve the ambiguity in favor of the numeric literals:
\begin{itemize}
\item Expressions starting with \verb|0x| are always hexadecimal literals.
\item Expressions starting with $d.dd$\,\verb|e| or $d.dd$\,\verb|E| are always floating point literals.
\end{itemize}

\subsection{Numeric Comparisons}\sec{numeric-comparisons}

Standard comparison operations are defined for primitive numeric types:
\begin{itemize}
  \item \verb|==|~: equality.
  \item \verb|!=|~: inequality.
  \item \verb|<|~: less than.
  \item \verb|<=|~: less than or equal to.
  \item \verb|>|~: greater than.
  \item \verb|>=|~: greater than or equal to.
\end{itemize}
Here are some simple examples:
\begin{verbatim}
  julia> 1 == 1
  true

  julia> 1 == 2
  false

  julia> 1 != 2
  true
  
  julia> 1 == 1.0
  true

  julia> 1 < 2
  true

  julia> 1.0 > 3
  false

  julia> 1 >= 1.0
  true

  julia> -1 <= 1
  true

  julia> -1 <= -1
  true

  julia> -1 <= -2
  false

  julia> 3 < -0.5
  false
\end{verbatim}
As is evident here, promotion also applies to comparisons:
the comparisons are performed in whatever type the arguments are promoted to, which is generally the smallest type in which all the values can be faithfully represented.

After promotion to a common type, integers are compared in the standard manner:
by comparison of bits.
Floating point numbers are compared according to the IEEE 754 standard:
finite numbers are compared bitwise and given their usual ordering;
positive infinite values are equal to each other and greater than everything else besides \verb|NaN|;
negative infinite values are equal to each other and less then everything else besides \verb|NaN|;
\verb|NaN| is not equal to, less than, or greater than anything, including itself:
\begin{verbatim}
  julia> NaN == NaN
  false

  julia> NaN != NaN
  true

  julia> NaN < NaN
  false

  julia> NaN > NaN
  false
\end{verbatim}
For situations where one wants to compare floating point values in such a way that \verb|NaN == NaN|, e.g. hash key comparisons, the function \verb|isequal| is also provided, which considers \verb|NaN|s to be equal:
\begin{verbatim}
  julia> isequal(NaN,NaN)
  true
\end{verbatim}
Unlike most languages, comparisons can be arbitrarily chained:
\begin{verbatim}
  julia> 1 < 2 <= 2 < 3 == 3 > 2 >= 1 == 1 < 3 != 5
  true
\end{verbatim}
Chaining comparisons is quite convenient in many numerical codes.

\subsection{Rational Numbers}

Rational numbers can be constructed using the \texttt{//} operator:
\begin{verbatim}
  julia> 2//3
  2//3

  julia> typeof(ans)
  Rational{Int32}
\end{verbatim}
The type of a rational number is a parametric type, a concept explained in detail later in \Section{struct-constructors}.
For the moment, it suffices to say that \verb|2//3| is a ratio of \verb|Int32| values.
If you construct a \verb|Rational| from values that are not in lowest terms, they will be normalized to lowest terms:
\begin{verbatim}
  julia> 6//9
  2//3

  julia> -4//8
  -1//2

  julia> 5//-15
  -1//3

  julia> -4//-12
  1//3
\end{verbatim}
All arithmetic operations are also defined on \verb|Rational|s:
\begin{verbatim}
  julia> 2//4 + 1//6
  2//3

  julia> 5//12 - 1//4
  1//6

  julia> 5//8 * 3//12
  5//32

  julia> 6//5 / 10//7
  21//25
\end{verbatim}
\verb|Rational|s can be easily converted to floating point numbers:
\begin{verbatim}
  julia> float(3//4)
  0.75
\end{verbatim}
All such conversions obey the following identity for all integral \verb|a| and \verb|b|:
\begin{verbatim}
  julia> isequal(float(a//b), a/b)
  true
\end{verbatim}
This includes cases where \verb|a == 0| or \verb|b == 0|, in which situations the conversion from rational to float produces the appropriate $\pm$\verb|Inf| or \verb|NaN| value:
\begin{verbatim}
  julia> 5//0
  1//0

  julia> float(ans)
  Inf

  julia> 0//0
  0//0

  julia> float(ans)
  NaN

  julia> -3//0
  -1//0

  julia> float(ans)
  -Inf
\end{verbatim}
In a sense, Julia \verb|Rational|s are just a convenient way of deferring the computation of integer ratios, thereby avoiding the accumulation of floating point errors in intermediate calculations.

\subsection{Complex Numbers}

\section{Control Flow}

Julia supports several standard control flow constructs:
\begin{itemize}
<<<<<<< HEAD
\item Compound expressions: \verb|begin| and \verb|(;)|.
\item Conditional evaluation: \verb|if|-\verb|esleif|-\verb|else|, and \verb|?:| (ternary operator).
=======
\item Conditional evaluation: \verb|if|-\verb|elseif|-\verb|else|, and \verb|?:| (ternary operator).
>>>>>>> 8265e9ef
\item Short-circuit evaluation: \verb|&&|, \texttt{||}, and chained comparisons.
\item Repeated evaluation: \verb|while| and \verb|for|.
\item Non-local return: \verb|try|-\verb|catch| and \verb|throw|.
\end{itemize}
In addition to these constructs, Julia has symmetric coroutines, a powerful non-local control flow construct similar to continuations.
In fact, both exception handling and cooperative multitasking are implemented in Julia using coroutines.
However, everyday programming requires no direct usage of this feature.

\subsection{Compound Expressions}

Sometimes it is convenient to have a single expression which evaluates several subexpressions.
There are two Julia constructs that accomplish this:
\verb|begin| blocks and \verb|(;)| chains.
The value of both compound expression constructs is the last subexpression evaluated.
Here's an example of a \verb|begin| block:
\begin{verbatim}
  julia> z = begin
           x = 1
           y = 2
           x + y
         end
  3
\end{verbatim}
Since these are fairly small, simple expressions, they could easily be placed onto a single line, which is where the \verb|(;)| chain syntax comes in handy:
\begin{verbatim}
  julia> z = (x = 1; y = 2; x + y)
  3
\end{verbatim}
This syntax is particularly useful with the terse single-line function definition form introduced in \Section{functions}.

\subsection{Conditional Evaluation}

Conditional evaluation allows portions of code to be evaluated or not depending on the value of an expression when the program executes.
Here is the anatomy of the \verb|if|-\verb|esleif|-\verb|else| conditional evaluation syntax:
\begin{verbatim}
  if x < y
    println("x is less than y")
  elseif x > y
    println("x is greater than y")
  else
    println("x is equal to y")
  end
\end{verbatim}
<<<<<<< HEAD
The syntax and semantics are identical to Matlab, and the behavior is just what you'd expect:
if the condition expression \verb|x < y| is true, then the corresponding block is evaluated;
otherwise the condition expression \verb|x > y| is evaluated, and if it is true, the corresponding block is evaluated;
if neither expression is true, the \verb|else| block is evaluated.
Here it is in action:
=======
The syntax and semantics are precisely what you'd expect:
>>>>>>> 8265e9ef
\begin{verbatim}
  julia> x = 1; y = 2;

  julia> if x < y
           println("x is less than y")
         elseif x > y
           println("x is greater than y")
         else
           println("x is equal to y")
         end
  x is less than y

  julia> x = 2; y = 1;

  julia> if x < y
           println("x is less than y")
         elseif x > y
           println("x is greater than y")
         else
           println("x is equal to y")
         end
  x is greater than y

  julia> x = 1; y = 1;

  julia> if x < y
           println("x is less than y")
         elseif x > y
           println("x is greater than y")
         else
           println("x is equal to y")
         end
  x is equal to y
\end{verbatim}
The \verb|elseif| and \verb|else| blocks are optional, and as many \verb|elseif| blocks as desired can be used.
The condition expressions in the \verb|if|-\verb|elseif|-\verb|else| construct are evaluated until the first one evaluates to \verb|true|, after which the associated block is evaluated, and no further conditional expressions are evaluated, and no other blocks are evaluated.

<<<<<<< HEAD
Unlike C, Matlab, Perl, Python, and Ruby\,---\,but like Java, and a few other stricter typed languages\,---\,it is an error if the value of a conditional expression is not a one of the two \verb|Boolean| values, \verb|true| or \verb|false|:
\begin{verbatim}
  julia> if 1
           println("true")
         end
  type error: lambda: in if, expected Bool, got Int32
\end{verbatim}
This error indicates that the conditional was of the wrong type:
\verb|Int32| rather than the required \verb|Bool|.
=======
The so-called ``ternary operator,'' \,\verb|?:|, is closely related to the \verb|if|, \verb|elseif|, \verb|else| form, but is used where a conditional choice between single expression values is required, as opposed to conditional execution of longer blocks of code.
>>>>>>> 8265e9ef

The so-called ``ternary operator,'' \,\verb|?:|, is closely related to the \verb|if|-\verb|elsif|-\verb|else| form, but is used where a conditional choice between single expression values is required, as opposed to conditional execution of longer blocks of code.
It gets its name from being the only operator in most languages taking three operands:
\begin{quote}
  \emph{a} \verb|?| \emph{b} \verb|:| \emph{c}
\end{quote}
The expression \emph{a} before the \verb|?| is a condition expression, and the ternary operation evaluates the expression \emph{b} before the \verb|:| if the condition is \verb|true| and the expression \emph{c} after the \verb|:| if the condition is \verb|false|.

The easiest way to understand this behavior is to see an example.
In the previous example, the \verb|println| call is shared by all three branches:
the only real choice is which literal string to print.
This could be written more concisely using the ternary operator.
For the sake of clarity, let's try a two-way version first:
\begin{verbatim}
  julia> x = 1; y = 2;

  julia> println(x < y ? "less than" : "not less than")
  less than

  julia> x = 1; y = 0;

  julia> println(x < y ? "less than" : "not less than")
  not less than
\end{verbatim}
If the expression \verb|x < y| is true, the entire ternary operator expression evaluates to the string \verb|"less than"| and otherwise it evaluates to the string \verb|"not less than"|.
The original three-way example requires chaining multiple instances of the ternary operator:
\begin{verbatim}
  julia> println(x < y ? "x is less than y"    :
                 x > y ? "x is greater than y" : "x is equal to y")
  x is less than y

  julia> x = 2; y = 1;

  julia> println(x < y ? "x is less than y"    :
                 x > y ? "x is greater than y" : "x is equal to y")
  x is greater than y

  julia> x = 1; y = 1;

  julia> println(x < y ? "x is less than y"    :
                 x > y ? "x is greater than y" : "x is equal to y")
  x is equal to y
\end{verbatim}
To facilitate chaining, the operator associates from right to left.

\subsection{Short-Circuit Evaluation}

Short-circuit evaluation is quite similar to conditional evaluation.
The behavior is found in most imperative programming languages having the \verb|&&| and \texttt{||} boolean operators:
in a series of boolean expressions connected by these operators, only as many expressions as are required to determine the final boolean value of the entire chain, are actually evaluated.
Explicitly, this means that:
\begin{itemize}
  \item In the expression \emph{a} \verb|&&| \emph{b}, the subexpression \emph{b} is only evaluated if \emph{a} evaluates to \verb|false|.
  \item In the expression \emph{a} \texttt{||} \emph{b}, the subexpression \emph{b} is only evaluated if \emph{a} evaluates to \verb|true|.
\end{itemize}
Both \verb|&&| and \texttt{||} associate to the right, but \verb|&&| has higher precedence than than \texttt{||} does.
It's easy to experiment with the evaluation behavior of these operators:
\begin{verbatim}
  t(x) = (println(x); true)
  f(x) = (println(x); false)

  julia> t(1) && t(2)
  1
  2
  true

  julia> f(1) && t(2)
  1
  false

  julia> f(1) && f(2)
  1
  false

  julia> t(1) && t(2) && t(3)
  1
  2
  3
  true

  julia> t(1) && t(2) || t(3)
  1
  2
  true

  julia> f(1) && t(2) || t(3)
  1
  3
  true

  julia> t(1) && f(2) || t(3)
  1
  2
  3
  true

  julia> t(1) || f(2) && t(3)
  1
  true

  julia> f(1) || f(2) && t(3)
  1
  2
\end{verbatim}
Recall from \Section{numeric-comparisons} that numeric comparisons in Julia can be chained:
\begin{verbatim}
  julia> a = 1; b = 2; c = 3;

  julia> a < b <= c
  true
\end{verbatim}
This last expression is equivalent to the less convenient expression:
\begin{verbatim}
  julia> a < b && b <= c
  true
\end{verbatim}
In particular, this implies that chained comparisons exhibit short-circuit behavior.
Let's see this in action:
\begin{verbatim}
  v(x) = (println(x); x)

  julia> v(1) < v(2) <= v(3)
  1
  2
  3
  true

  julia> v(1) < v(0) <= v(3)
  1
  0
  false
\end{verbatim} % TODO: THIS IS NOT THE ACTUAL OUTPUT
The first pair of expressions will always be evaluated, since the first comparison is always evaluated, but subsequent expressions need not be evaluated if an earlier comparison in the chain fails to be true.
Note that in the first case above, the middle expression, \verb|v(2)|, is only evaluated once, rather than twice as it would be if this expression were actually written out as \verb|v(1) < v(2) && v(2) <= v(3)|.

\section{Variable Scope and Declarations}

The \emph{scope} of a variable is the section of code within which a variable
is visible. Understanding variable scope allows you to avoid conflicts when
a variable name is reused. The concept is intuitive; for example, it is
probably clear that two functions can both have arguments called \verb|x|
without the two \verb|x|s referring to the same thing. There are
other scope rules however, and this section will spell them out in detail.

Certain constructs in the language introduce \emph{scope blocks}, which
are regions of code that are eligible to be the scope of some set of variables.
The scope of a variable cannot be an arbitrary set of
source lines, but will always line up with one of these blocks. These
constructs are:
\begin{itemize}
\item function bodies (any syntax)
\item \verb|while| loops
\item \verb|for| loops
\item \verb|try| blocks
\item \verb|catch| blocks
\item \verb|let| blocks
\item \verb|type| blocks.
\end{itemize}
Certain constructs introduce new variables into the current innermost scope. When
a variable is introduced into a scope, it is also inherited by all its inner
scopes unless one of those inner scopes explicitly overrides it. These
constructs which introduce new variables into the current scope are as follows:
\begin{itemize}
\item A declaration \verb|local x| introduces a new local variable.
\item A declaration \verb|global x| makes \verb|x| in the current scope
and inner scopes refer to the global variable of that name.
\item A function's arguments are introduced as new local variables into the
function's body scope.
\item An assignment \verb|x = y| introduces a new local variable \verb|x|
only if \verb|x| is neither declared global nor explicitly introduced as local
by any enclosing scope, \emph{before or after} the current line of code.
\end{itemize}
In the following example, there is only one \verb|x| assigned both inside
and outside a loop:
\begin{verbatim}
  function foo(n)
      x = 0
      for i = 1:n
          x = x + 1
      end
      x
  end
  
  julia> foo(10)
  10
\end{verbatim}
In the next example, the loop has a separate \verb|x| and the function
always returns zero:
\begin{verbatim}
  function foo(n)
      x = 0
      for i = 1:n
          local x
          x = i
      end
      x
  end

  julia> foo(10)
  0
\end{verbatim}
In this example, an \verb|x| exists only inside the loop, and
the function encounters an undefined variable error on its last line
(unless there is a global variable \verb|x|):
\begin{verbatim}
  function foo(n)
      for i = 1:n
          x = i
      end
      x
  end

  julia> foo(10)
  in foo: x not defined
\end{verbatim}
A variable that is not assigned to or otherwise introduced locally defaults to global,
so this function would return the value of the global \verb|x|
if there is such a variable, or produce an error if no such global exists.
As a consequence, the only way to assign to a global variable inside
a non-top-level scope is to explicitly declare the variable as global within some scope, since
otherwise the assignment would introduce a new local rather than assigning to the global. This rule works out
well in practice, since the vast majority of variables assigned inside
functions are intended to be local variables, and using global variables, should be the exception rather than the rule, especially assigning new values to them.

One last example shows that an outer assignment introducing \verb|x| need not come before an inner usage:
\begin{verbatim}
  function foo(n)
      f = y -> n + x + y
      x = 1
      f(2)
  end

  julia> foo(10)
  13
\end{verbatim}
This last example may seem slightly odd for a normal variable, but allows for named functions\,---\,which are just normal variables holding function objects\,---\,to be used before they are defined.
This allows functions to be defined in whatever order is intuitive and convenient, rather than forcing bottom up ordering or requiring forward declarations, both of which one typically sees in C programs.
In particular, mutual recursion is very simple to write.
Here's a rather inefficient way to test if positive integers are even or odd:\,\footnote{Julia provides built-in, efficient functions to test this called \texttt{iseven} and \texttt{isodd}.}
\begin{verbatim}
  even(n) = n == 0 ? true  :  odd(n-1)
  odd(n)  = n == 0 ? false : even(n-1)

  julia> even(3)
  false

  julia> odd(3)
  true
\end{verbatim}
Since functions can be used before they are defined as long as they are defined by the time they are actually called, no syntax for forward declarations is necessary, and definitions can be ordered arbitrarily.

At the interactive prompt, variable scope works the same way as anywhere
else. The prompt behaves as if there is scope block wrapped around everything
you type, except that this scope block is identified with the global scope.
This is especially apparent in the case of assignments:
\begin{verbatim}
  julia> for i=1:1; y = 10; end
  ()
  
  julia> y
  y not defined
  
  julia> y = 0
  0
  
  julia> for i=1:1; y = 10; end
  ()
  
  julia> y
  10
\end{verbatim}
In the first case \verb|y| only exists inside the loop.
In the second case, an outer y has been introduced and so is inherited
within the loop. Due to the special identification of the prompt's scope
block with the global scope, it is not necessary to declare
\verb|global y| inside the loop. However, outside the interactive prompt
this declaration would be necessary in order to modify a global variable.

\section{Functions}\sec{functions}

The basic syntax for defining functions in Julia is:
\begin{verbatim}
  function f(x,y)
    x + y
  end
\end{verbatim}
This syntax is similar to Matlab, but there are some significant differences:
\begin{itemize}
\item In Matlab, this definition must be saved in a file, named \verb|f.m|.
In Julia, this expression can appear anywhere, including at the repl prompt.
\item In Matlab, the closing \verb|end| is optional, being implied by the end of the file.
In Julia, the terminating \verb|end| is required.
\item in Matlab, this function would print the value \verb|x + y| but would not return any value.
In Julia, the last expression evaluated is a function's return value.
\item Expression values are never printed automatically except in the repl.
Semicolons are only required to separate expressions on the same line.
\end{itemize}
In general, while the function definition syntax is reminiscent of Matlab, the similarity is largely superficial.
Therefore, rather than continually comparing the two, in what follows, we will simply describe the behavior of functions in Julia directly.

There is a second, more terse syntax for defining a function in Julia.
The traditional function declaration syntax demonstrated above is equivalent to the following compact ``assignment form'':
\begin{verbatim}
  f(x,y) = x + y
\end{verbatim}
In the assignment form, the body of the function must be a single expression, although it can be a complex compound expression.
Short, simple function definitions are common in Julia.
The short function syntax is accordingly quite idiomatic, considerably reducing both typing and visual noise.

\subsection{The \texttt{return} Keyword}

The value returned by a function is the value of the last expression evaluated, which, by default, is the last expression in the body of the function definition.
In the example function, \verb|f|, this is simply the value of the expression \verb|x + y|.
As in C, and most other imperative or functional languages, the \verb|return| keyword can cause the function to return from any point, optionally providing an expression whose value is returned:
\begin{verbatim}
  function g(x,y)
    return x * y
    x + y
  end
\end{verbatim}
Since functions definitions can be entered directly into the repl, it is easy to try these definitions out to compare them:
\begin{verbatim}
  julia> function g(x,y)
           return x * y
           x + y
         end
  Methods for generic function g
  g(Any,Any)

  julia> g(2,3)
  6

  julia> f(x,y) = x + y
  Methods for generic function f
  f(Any,Any)

  julia> f(2,3)
  5
\end{verbatim}
Of course, in a purely linear function body like \verb|g|, the usage of \verb|return| is pointless since the expression \verb|x + y| is never evaluated and we could simply make \verb|x * y| the last expression in the function and omit the \verb|return|.
In conjunction with other control flow, however, \verb|return| is of real use.
Here, for example, is a function that computes the hypotenuse length of a right triangle with sides of length $x$ and $y$, carefully avoiding overflow of intermediate results:
\begin{verbatim}
  function hypot(x,y)
      x = abs(x)
      y = abs(y)
      if x > y
          r = y/x
          return x*sqrt(1+r*r)
      end
      if y == 0
          return zero(x)
      end
      r = x/y
      return y*sqrt(1+r*r)
  end
\end{verbatim}
There are three possible points of return from this function, returning the values of three different expressions, depending on the values of $x$ and $y$.
The \verb|return| on the last line could be omitted since it is the last expression.

\subsection{Specializing Functions for Given Types}

Julia allows multiple dispatch based on the types of function arguments:
\begin{verbatim}
  f(x,y) = x + y
  f(x::Float64, y::Float64) = x * y
\end{verbatim}
The appropriate version will be called based on the types of the argument values:
\begin{verbatim}
  julia> f(2,3)
  5

  julia> f(2.0,3.0)
  6.0
\end{verbatim}
Dispatch is done on all argument types and the most specific method that applies is called:
\begin{verbatim}
  julia> f(2,3.0)
  5.0
\end{verbatim}
Here, the second method of \verb|f| cannot be applied since \verb|2| is not a \verb|Float64|.
In the first method, the argument types are unconstrained, so this serves as a catchall method, and is called here.

If you've been entering these definitions in the repl, you'll have noticed that it shows you all the methods defined for a given ``generic function'' when a new method is defined or if you ask the repl to show the function object:
\begin{verbatim}
  julia> f(x,y) = x + y
  Methods for generic function f
  f(Any,Any)

  julia> f(x::Float64, y::Float64) = x * y
  Methods for generic function f
  f(Float64,Float64)
  f(Any,Any)

  julia> f
  Methods for generic function f
  f(Float64,Float64)
  f(Any,Any)
\end{verbatim}
The \verb|Any| type is the default when no type is specified:
all Julia objects match \verb|Any|.
In formal type system literature, \verb|Any| is commonly called Top.\footnote{Julia also has a Bottom type called \texttt{None} which no object matches.}

Although it seems a simple concept, multiple dispatch on the types of values is perhaps the single most powerful and central feature of the Julia language.
Core operations typically have dozens of methods defined:
\begin{verbatim}
  julia> +
  Methods for generic function +
  +(Real,Range{T<:Real})
  +(Real,Range1{T<:Real})
  +(Union(Range{T<:Real},Range1{T<:Real}),Real)
  +(Union(Range{T<:Real},Range1{T<:Real}),
    Union(Range{T<:Real},Range1{T<:Real}))
  +()
  +(Number,)
  +(Any,Any,Any)
  +(Any,Any,Any,Any)
  +(Any,Any,Any,Any,Any)
  +(Any,Any,Any,Any...)
  +(Int8,Int8)
  +(Int16,Int16)
  +(Int32,Int32)
  +(Int64,Int64)
  +(Uint8,Uint8)
  +(Uint16,Uint16)
  +(Uint32,Uint32)
  +(Uint64,Uint64)
  +(Float32,Float32)
  +(Float64,Float64)
  +(Char,Char)
  +(Rational{T<:Int},Rational{T<:Int})
  +(Complex{T<:Real},Complex{T<:Real})
  +(T<:Number,T<:Number)
  +(Number,Number)
  +(Tensor{T<:Number,N},)
  +(Tensor{S,N},Tensor{T,N})
  +(Number,Tensor{T,N})
  +(Tensor{T,N},Number)
\end{verbatim}
Multiple dispatch together with the flexible parametric type system, give Julia its ability to abstractly express high-level algorithms decoupled from implementation details, yet generate efficient specialized code at run time.

\subsection{Method Ambiguities}

It is possible to define a set of function methods such that ambiguous cases exist where for some combinations of argument types there is no unique most specific method which applies:
\begin{verbatim}
  julia> f(x,y) = x + y
  Methods for generic function f
  f(Any,Any)

  julia> f(x::Float64, y) = 2x + y
  Methods for generic function f
  f(Float64,Any)
  f(Any,Any)

  julia> f(x, y::Float64) = x + 2y
  Warning: new definition f(Any,Float64) is ambiguous with
  f(Float64,Any). Make sure f(Float64,Float64) is also defined.
  Methods for generic function f
  f(Float64,Any)
  f(Any,Float64)
  f(Any,Any)

  julia> f(2,3)
  5

  julia> f(2.0,3)
  7.0

  julia> f(2,3.0)
  8.0

  julia> f(2.0,3.0)
  7.0
\end{verbatim}
Here the arguments \verb|2.0| and \verb|3.0| could be handled by either the \verb|f(Float64,Any)| or the \verb|f(Any,Float64)| method, and neither is more specific than the other.
In such cases, Julia warns you about this ambiguity, but allows you to proceed, arbitrarily picking a method.
You should avoid method ambiguities by specifying an appropriate method for the intersection case:
\begin{verbatim}
  julia> f(x,y) = x + y
  Methods for generic function f
  f(Any,Any)

  julia> f(x::Float64, y::Float64) = 2x + 2y
  Methods for generic function f
  f(Float64,Float64)
  f(Any,Any)

  julia> f(x::Float64, y) = 2x + y
  Methods for generic function f
  f(Float64,Float64)
  f(Float64,Any)
  f(Any,Any)

  julia> f(x, y::Float64) = x + 2y
  Methods for generic function f
  f(Float64,Float64)
  f(Float64,Any)
  f(Any,Float64)
  f(Any,Any)

  julia> f(2,3)
  5

  julia> f(2.0,3)
  7.0

  julia> f(2,3.0)
  8.0

  julia> f(2.0,3.0)
  10.0
\end{verbatim}
To suppress Julia's warning, the disambiguating method must be defined first.

\subsection{Functional Equivalents of Operators}
\subsection{Anonymous Functions}
\subsection{Returning Multiple Values}
\subsection{Varargs Functions}


\section{Defining Types}
\subsection{Tag Types}
\subsection{Struct Types}

Julia comes with pre-defined rational and complex numeric types, but they are just defined in the language in terms of the more basic numeric types given above using the standard facility for defining new types. For example, the declaration of the \verb|Rational| type is the following:
\begin{verbatim}
  struct Rational{T<:Int} <: Real
    num::T
    den::T
  end
\end{verbatim}
A few facts are in order before you can understand this declaration:
\begin{itemize}
\item A \verb|struct| type is a named bundle of fields as in the C language. In this case the fields are \verb|num| and \verb|den| which are used to store the numerator and the denominator, respectively, of a rational number.
\item The \verb|Rational{T}| syntax is used for parametric types. This declaration defines \verb|Rational| with respect to a type parameter, \verb|T|.
\item The \verb|<:| operator asserts that the value on the left is a subtype of the value on the right. In this case it is used twice:
  \begin{itemize}
    \item to assert that the type parameter, \verb|T|, is a subtype of \verb|Int|, which includes all of the above integer types;
    \item to assert that \verb|Rational| itself is a subtype of \verb|Real|, which includes the integer and floating-point types as well.
  \end{itemize}
\item The \verb|::| operator asserts that the name on the left will be bound to a value of the type on the right. Thus whatever type parameter \verb|T| is given as, the numerator and denominator of the rational number are of that type.
\end{itemize}
This is all somewhat complicated, but the result is easy to use:
\begin{verbatim}
  julia> Rational(1,2)
  1//2

  julia> typeof(ans)
  Rational{Int32}
\end{verbatim}
Applying the \verb|Rational| type to a pair of values (1,2) creates a \verb|Rational|. The output notation 1//2 is also acceptable as input notation:
\begin{verbatim}
  julia> 1//2
  1//2
\end{verbatim}
Despite being effectively user-defined types, \verb|Rational| values interoperate completely with other numeric types:
\begin{verbatim}
  julia> 1//2 + 2
  5//2

  julia> 1//2 + 1.5
  2.0
\end{verbatim}
If you want to create an ``exotic'' rational object of a type like \verb|Rational{Uint8}| all you need to do is use \verb|Uint8| values to construct them:
\begin{verbatim}
  julia> uint8(123)//uint8(234)
  41//78

  julia> typeof(ans)
  Rational{Uint8}
\end{verbatim}
If you use mixed types to construct a \verb|Rational|, the same promotions that are used for arithmetic apply:
\begin{verbatim}
  julia> uint8(123)//int8(-12)
  -41//4

  julia> typeof(ans)
  Rational{Int16}
\end{verbatim}

\subsection{Struct Constructors}
\sec{struct-constructors}

\subsection{Bits Types}

\subsection{Conversion and Promotion}
\sec{conversion-and-promotion}

\subsection{Other Kinds of Types}

\section{Tensors and Comprehensions}

Julia introduces a new programming construct called a multidimensional
array comprehension or just an array comprehension for short. Array
comprehensions are similar to the notion of list comprehensions in
other languages such as Python, Haskell and OCaml, but extend this
notion to manipulate and generate arrays of arbitrary dimension. Each
dummy variable used in the array comprehension corresponds to a
dimension of the output array; if the comprehension expression value
itself has non-zero dimension then the total dimension of the output
is the number of dummy variables plus the dimension of the value. If
we view n-d arrays as rank-n tensors, and thus see 1-d arrays as
vectors and 2-d arrays as matrices, many common vector, matrix and
tensor operations can be expressed concisely and clearly using array
comprehensions.

Array comprehensions are envisioned to be a key construct of the julia
language that will differentiate it from other languages. On one hand,
Matlab is pretty fast, and it is almost impossible to beat Matlab at
what it does. On the other hand, Matlab codes when rewritten in C
often run 10 times faster. What gives? The key idea behind array
comprehensions is to express almost all operations at a higher level,
close to their mathematical definitions. Optimizations can then be
applied to this high level to produce heavily optimized low-level
code, for multiple comprehensions and compounded comprehensions. This
scheme should allow the generation of optimized low-level code from a
high level specification that matches the structure of optimized C
code written by a good C programmer.

\subsection{Array Comprehension Notations}

The following sections give three increasingly succinct syntaxes for writing array comprehensions. Through the forms, we follow the basic example of how to express the row sum and column sums of a matrix. We first present the most general, verbose notation for array comprehensions together with its meaning, and then present two increasingly abbreviated but equivalent forms.

\subsubsection{Explicit range}
This is the most general form for writing array comprehensions. The general form is:
\begin{verbatim}
A = [ F(x,y,...) | x=rx, y=ry, ... ]
\end{verbatim}

The meaning of this form is that F(x,y,...) is evaluated with the
variables x, y, etc. taking on each value in their given list of
values. Values can be specified as any iterable object, but will
commonly be ranges like 1:n or 2:(n-1), or explicit arrays of values
like [1.2, 3.4, 5.7]. The result is a tensor object with dimensions
that are the concatenation of the dimensions of the dummy variable
ranges rx, ry, etc. and the dimension of the result of each F(x,y,...)
evaluations—which must all have identical shape. See below for details
on array comprehensions of non-scalar expression.

To clarify, let's consider the concrete example of computing row and
column sums of a matrix, A. For a single dummy variable, the array
comprehension notation with explicit variable ranges is similar to
list comprehensions in other languages:
\begin{verbatim}
row_sums = [ sum(A[i,:]) | i=1:size(A,1) ]
col_sums = [ sum(A[:,j]) | j=1:size(A,2) ]
\end{verbatim}

\subsection{Array Comprehensions of Non-Scalar Expressions}
If the computed expression of an array comprehension is not a scalar,
then all the values produced must be arrays of identical shape. The
dummy variable vectorization dimensions come before the expression
dimensions making the total dimension of the output array the number
of dummy variables plus the dimension of the inner expression. This
convention can be expressed by the following identity. If F is a
function mapping scalars to vectors, the following holds:
\begin{verbatim}
[ F(i) | i=ri ] == [ F(i)[j] | i=ri, j=rj ]
\end{verbatim}

\subsection{Examples}

\begin{itemize}
\item Diagonal of a matrix is computed as:
\begin{verbatim}
d = [ A[i,i] | i=1:min(dim(A)) ]
\end{verbatim}
\item Matrix product is computed as:
\begin{verbatim}
C = [ sum([ A[i,j].*B[j,k] | j ]) | i=1:size(A,1), k=1:size(B,2) ]
\end{verbatim}


\end{itemize}

\section{Strings}
\sec{strings}

% Traditionally, strings are conceptualized as sequences of characters, which mathematically is a function from indices to characters.
% When all characters are exactly one byte, this can be conveniently and efficiently represented with a plain old array of bytes.
% It's simple and efficient.
% End of story.
% 
% Unicode complicates things because common encodings like UTF-8 and UTF-16 are variable-width, meaning that characters require different numbers of bytes in their representation.
% In UTF-8, for example, all of the ASCII characters are one byte, encoded just as in ASCII.
% All other characters, however, take between two and four bytes to represent.
% This means that you can't efficiently look up the $k$th character of a string by doing array indexing anymore:
% the $k$th byte of the representation is no longer the $k$th character.
% Worse still, a byte might not be the beginning of a character at all, but right in the middle of a character (this is called a ``continuation byte'').
% 
% If you allow people direct access to the bytes of an encoded string, they can and will do all sorts of bad things that produce invalid Unicode and broken behaviors when Unicode input is received.
% To provide a string abstraction that makes strings behave like functions from indices to Unicode characters (i.e. code points), you have to chose one of the following:
% \begin{enumerate}
% 
% \item Have fast, natural random access to characters, but store strings so that every character is big enough to accommodate the entire Unicode character set.
% The natural choice of encoding for this is UTF-32, in which each code point (integer value representing a unique character) is simply represented by its 32-bit integer value.
% This also requires processing every string before accessing or manipulating it to convert it from its input encoding (usually UTF-8) to UTF-32.
% Transcoding introduces a lot of overhead, forcing every string to be transcoded, typically both on input and output, as well as inflating memory usage for all strings.
% 
% \item Sacrifice the ability to represent every Unicode character and use only the two-byte characters of a 16-bit encoding like UTF-16.
% With this you can represent virtually all modern languages, but you cannot write in ancient languages like Egyptian hieroglyphs, Linear B, or represent some unusual modern characters such as certain unified Han ideographs.
% This allows fast random access, and reduces the memory inflation compared to the UTF-32 approach, but still requires transcoding almost every string on input and output.
% 
% \item Keep strings in their input form, but make indexing into a string an $\O(k)$ operation which requires scanning the entire string from the beginning to find the $k$th character from there.
% This turns a lot of straightforward $\O(n)$ string processing algorithms into $\O(n^2)$ algorithms unless you completely avoid indexing into strings altogether.
% 
% \item Represent strings by a clever, relatively complex data structure that allows strings to remain encoded, but somehow makes indexing the $k$th character look like it's faster than $\O(k)$, when it is amortized over many operations.
% One possible way to do this is to remember the last few indices that were accessed and figure out new indices relative to them.
% 
% \item Do not allow indexing into strings. Instead, only provide interfaces, such as iterating characters, which are Unicode safe as well as being efficiently implementable without transcoding strings.
% 
% \item Ignore the whole issue and just equate strings with byte arrays and let Unicode bugger itself (a.k.a.~the C approach\footnote{To be fair, the C language long predates the Unicode standard.}).
% 
% \end{enumerate}
% Technically, option 5 doesn't actually keep the abstraction of strings as functions from indices to characters, so perhaps it doesn't belong here;
% and option 6 isn't a solution at all, but rather a matter of deciding that you just don't care.
% Option 2 is not really a solution, either, but a pragmatic compromise that gets you 90\% of the way (unless you happen to want to process hieroglyphs).
% Frankly, none of these options is good enough for something as fundamental and performance-critical as string processing.
% 
% \subsection{The Partial Function Approach}
% \sec{partial-function-strings}
% 
% Our approach is to change the abstraction of what a string is instead of choosing any of the above.
% Rather than conceptualizing a string as a function from indices to characters, we conceptualize a string as a \emph{partial function} from indices to characters.
% What does this mean?
% It means that when indexing into a string, for some indices no character value is returned:
% instead of returning a value, the language throws an exception.
% So in short \verb|str[k]| will throw an exception if $k$ doesn't correspond to a character.
% For UTF-8 strings that are plain ASCII this will never happen.
% For UTF-32 strings it will never happen.
% For UTF-16 strings including only the common two-byte characters it will never happen.
% For other instances of encoded strings, it could happen, however.
% 
% How does this modified abstraction help?
% It recognizes that bytes and characters are not one-to-one in many encodings, but still allows you store strings in their native encoding and retrieve characters efficiently by a byte index, rather than a character index.
% If you try to get or set a character at an index that isn't the start of a character, it's an exception---indicating that the partial function isn't defined there.
% The ``string''---as one normally thinks of it---is the sequence characters returned by the string as the indices range from one to the maximum index.
% The gotcha is that some indices don't return a character.
% 
% Code that na\"ively iterates through all indices will work and work with C-like performance, until it encounters strange input data, at which point it will throw a nice clean exception letting you know exactly what the problem is.
% You can probably just modify the code to catch the exception and move on to the next index.
% Alternately, you can rewrite the code to use a Unicode character iterator instead.
% Moreover, if you always consider string indices as opaque objects, and never do arithmetic with them (iterating through indices counts as arithmetic: \verb|k+=1|), then as long as you only index into a string with an index given to you by a string function, this kind of thing will never happen.
% 
% By changing the string abstraction, we can support arbitrary string encodings and other representations at C-like efficiency and with a nice, safe, clean programmatic interface.

There are a few noteworthy high-level features about Julia's approach to strings:
\begin{enumerate}
\item Like C, but unlike most dynamic languages, Julia has a first-class type representing a single character, called \verb|Char|.
A \verb|Char| is a special kind of 32-bit integer, whose numeric value represents a single Unicode code point.
\item Conceptually, a \verb|String| is a \emph{partial function} from indices to \verb|Char| values --- for some index values, no character values is returned, and instead an exception is thrown.
This for allows efficient indexing into strings by the byte index of an encoded representation rather than by character index, which cannot be implemented efficiently and simply in variable-width encodings.
\item There are many different classes implementing the \verb|String| interface, not a single special one.
They all implement a common programming interface, however, and any string type can be used in any function expecting a \verb|String|.
The predefined string types are no more special than user-defined ones.
\item Strings are immutable: the value of a \verb|String| object cannot be changed.
To construct a different string value, you construct a new string object from parts of other string objects and literals.
\end{enumerate}

\subsection{Characters}

Like C, but unlike Perl, Python, or Ruby, Julia has a type for individual characters: \verb|Char|.
A \verb|Char| is just a 32-bit integer with a special literal representation and some specific arithmetic behaviors.
Here is how \verb|Char| values are input and shown:
\begin{verbatim}
  julia> 'x'
  'x'

  julia> typeof(ans)
  Char
\end{verbatim}
You can convert a Char to its integer value (code point) easily:
\begin{verbatim}
  julia> int('x')
  120

  julia> typeof(ans)
  Int32
\end{verbatim}
You can convert an integer value back to a \verb|Char| just as easily:
\begin{verbatim}
  julia> char(120)
  'x'
\end{verbatim}
Not all integer values are valid Unicode code points, but for performance, the \verb|char| conversion does not check that every character value is a valid Unicode code point.
If you want to check code points for validity, use the \verb|safe_char| conversion instead:
\begin{verbatim}
  julia> char(0xd800)
  '???'

  julia> safe_char(0xd800)
  invalid Unicode code point: U+d800

  julia> char(0x110000)
  '\U00110000'

  julia> safe_char(0x110000)
  invalid Unicode code point: U+110000
\end{verbatim}
As of this writing, the valid Unicode code points are \verb|U+0000| through \verb|U+d7ff| and \verb|U+e000| through \verb|U+10ffff|.
They have not all yet been assigned intelligible meanings, nor are they necessarily interpretable by applications, but all of these values are considered to be valid Unicode characters.

You can input any Unicode character in single quotes using \verb|\u| followed by up to four hexadecimal digits or \verb|\U| followed by up to eight hexadecimal digits (the longest valid value only requires six):
\begin{verbatim}
  julia> '\u0'
  '\0'

  julia> '\u78'
  'x'

  julia> '\u2200'
  '∀'

  julia> '\U10ffff'
  '\U0010ffff'
\end{verbatim}
Julia uses your system's locale and language settings to determine which characters can be printed as-is and which must be output using the \verb|\u| or \verb|\U| forms.
In addition to these Unicode forms, all of the C language's input forms are usable as well, including literal plain ASCII characters:
\begin{verbatim}
  julia> int('\0')
  0

  julia> int('\t')
  9

  julia> int('\n')
  10

  julia> int('\e')
  27

  julia> int('@')
  64

  julia> int('\x7f')
  127

  julia> int('\177')
  127
\end{verbatim}
Like any integers, you can do arithmetic and comparisons with \verb|Char| values:
\begin{verbatim}
  julia> 'x' - 'a'
  23

  julia> 'A' < 'a'
  true

  julia> 'A' <= 'a' <= 'Z'
  false

  julia> 'A' <= 'X' <= 'Z'
  true
\end{verbatim}
Arithmetic with \verb|Char| values always promotes them to \verb|Int32|.
To create a new \verb|Char| value, explicit conversion is required:
\begin{verbatim}
  julia> 'A' + 1
  66

  julia> char(ans)
  'B'
\end{verbatim}
Requiring explicit conversion allows a series of intermediate computations to be done efficiently, only checking that the final value is a valid Unicode code point.

\subsection{String Basics}

Here is a basic string literal:
\begin{verbatim}
  julia> str = "Hello, world.\n"
  "Hello, world.\n"
\end{verbatim}
If you want to extract a character from a string, you index into it:
\begin{verbatim}
  julia> str[1]
  'H'

  julia> str[6]
  ','

  julia> str[end]
  '\n'

  julia> str[end-1]
  '.'
\end{verbatim}
Like all indexing in Julia, string indexing is 1-based, not 0-based.
Using an index less than 1 or more than \verb|end| raises an error:
\begin{verbatim}
  julia> str[0]
  in next: arrayref: index out of range

  julia> str[end+1]
  in next: arrayref: index out of range
\end{verbatim}
You can also a extract a substring using range indexing:
\begin{verbatim}
  julia> str[4:9]
  "lo, wo"
\end{verbatim}
Note the distinction between \verb|str[k]| and \verb|str[k:k]|:
\begin{verbatim}
  julia> str[6]
  ','

  julia> typeof(ans)
  Char

  julia> str[6:6]
  ","

  julia> typeof(ans)
  SubString
\end{verbatim}
The former is a single character value of type \verb|Char|, while the latter is a string value of type \verb|SubString| (we'll get into the nitty-gritty details later), a \verb|String| instance containing only a single character.
In Julia these are very different things.

One of the most useful string operations is concatenation:
\begin{verbatim}
  julia> greet = "Hello"
  "Hello"

  julia> who = "world"
  "world"

  julia> strcat(greet, ", ", who, ".\n")
  "Hello, world.\n"
\end{verbatim}
As in Perl, you can interpolate values and expressions into strings using \verb|$|:
\begin{verbatim}
  julia> "$greet, $who.\n"
  "Hello, world.\n"
\end{verbatim}
This simpler and more readable, and completely equivalent to the above string concatenation---the system rewrites this apparent single string literal into a concatenation of string literals and values.
The shortest valid expression after an unescaped \verb|$| is used as the interpolated value:
\begin{verbatim}
  julia> "1 + 2 = $(1 + 2)"
  "1 + 2 = 3"
\end{verbatim}
Both concatenation and string interpolation call the generic \verb|string| function to convert objects into \verb|String| form.
Most non-\verb|String| objects are converted to strings the they are shown in the Julia repl:
\begin{verbatim}
  julia> v = [1,2,3]
  [1,2,3]

  julia> "vector: $v"
  "vector: [1,2,3]"
\end{verbatim}
\verb|String|s and \verb|Char|s are interpolated as themselves:
\begin{verbatim}
  julia> c = 'x'
  'x'

  julia> "hi, $c"
  "hi, x"
\end{verbatim}
Another useful string function is \verb|repeat|:
\begin{verbatim}
  julia> repeat(".:Z:.", 10)
  ".:Z:..:Z:..:Z:..:Z:..:Z:..:Z:..:Z:..:Z:..:Z:..:Z:."
\end{verbatim}
You can lexicographically compare strings using the standard comparison operators:
\begin{verbatim}
  julia> "abracadabra" < "xylophone"
  true

  julia> "abracadabra" == "xylophone"
  false

  julia> "Hello, world." != "Goodbye, world."
  true

  julia> "1 + 2 = 3" == "1 + 2 = $(1 + 2)"
  true
\end{verbatim}
You can search for the index of a particular character using the \verb|strchr| function:
\begin{verbatim}
  julia> strchr("xylophone", 'x')
  1

  julia> strchr("xylophone", 'p')
  5

  julia> strchr("xylophone", 'z')
  char not found
\end{verbatim}
You can start the search for a character at a given offset by providing a third argument:
\begin{verbatim}
  julia> strchr("xylophone", 'o')
  4

  julia> strchr("xylophone", 'o', 5)
  7

  julia> strchr("xylophone", 'o', 8)
  char not found
\end{verbatim}
Some other useful functions include:
\begin{itemize}
\item \verb|length(str)| gives the maximal (byte) index that can be used to index into \verb|str|.

\item \verb|strlen(str)| the number of characters in \verb|str|.
This is \emph{not} the same as \verb|length(str)|, but we do always have the identity \verb|strlen(str)| $\le$ \verb|length(str)|.

\item \verb|i = start(str)| gives the first valid index at which a character can be found in \verb|str| (typically 1).

\item \verb|c, j = next(str,i)| returns next character at or after the index \verb|i| and the next valid character index following that.
With the \verb|start| and \verb|length|, can be used to iterate through the characters in \verb|str|.

% TODO: figure this out and fix it.

\item \verb|c, j = prev(str,i)| returns the character at or before index \verb|i| and the index at which it occurs.
With \verb|length| and \verb|start| can be used to iterate through the characters in \verb|str| in reverse.

\item \verb|ind2chr(str,i)| gives the number of characters in \verb|str| up to and including any at index \verb|i|.

\item \verb|chr2int(str,j)| gives the index at which the \verb|j|th character in \verb|str| occurs.
\end{itemize}

\subsection{String Internals}

What is the actual type and structure a string object?
\begin{verbatim}
  julia> dump("Hello, world.\n")
  Latin1String(data=[104,101,108,108,111,...,119,111,114,108,100],)
\end{verbatim}
Standard string literals like the above always produce either a \verb|Latin1String| or a \verb|UTF8String|.
Both of these types of strings are implemented using a byte array encoding \verb|Char| values.
\verb|Latin1String| uses a fixed-width, single-byte encoding, while \verb|UTF8String| uses the variable-width, UTF-8 encoding.

Here are the actual declarations of the basic string types from Julia's bootstrapping code:
\begin{verbatim}
  type String

  struct Latin1String <: String
      data::Array{Uint8,1}
  end

  struct UTF8String <: String
      data::Array{Uint8,1}
  end
\end{verbatim}
\verb|String| is an abstract supertype, which is used to refer to all concrete implementations of the string interface.
The \verb|Latin1String| and \verb|UTF8String| classes are both thin wrappers around an array of bytes (\verb|Uint8| values), holding the string's encoded data.
The only difference is in their interpretation:
\begin{enumerate}
\item In a \verb|Latin1String|, bytes and characters are one-to-one, and each byte encodes its Unicode code point directly, the way classic C strings do.
As you may have guessed, this encoding is called Latin-1.
\item In a \verb|UTF8String|, bytes and characters are not one-to-one, but instead uses the UTF-8 encoding, which matches ASCII and Latin-1 up to \verb|0x7f|, and uses two, three of four bytes to encode Unicode characters with higher code points.
\end{enumerate}
How does one generate a \verb|UTF8String| object?
One does so just by using a Unicode character escape sequence above \verb|0x7f| in a string literal:
\begin{verbatim}
  julia> "\u2200 x \u2203 y > x"
  "∀ x ∃ y > x"

  julia> dump(ans)
  UTF8String(data=[226,136,128,32,120,...,121,32,62,32,120],)
\end{verbatim}
Also, absent other indications, external text input is assumed to be encoded as UTF-8, and therefore creates \verb|UTF8String| objects.
String literals created in Julia without escapes, however, can be safely represented using Latin-1, which, being a fixed-width encoding, has much better performance characteristics than UTF-8.
In particular, \verb|Latin1String|s have zero decoding overhead because each character is represented directly by its byte value.
Therefore, Julia uses \verb|Latin1String|s internally whenever it can.

Because there are so many different ways a sequence of characters can be represented, Julia has many different string types, each with a different underlying implementation.
Also, programmers can easily define their own new string types.
The distinction between different string implementations is transparent to the casual observer in Julia.
You can perform string operations with all combinations of types of strings, and they will work:
all string functions are implemented generically in terms of a minimal core set of methods which any string must provide.

Generic implementations of string methods are often less efficient than optimal.
Julia's dispatch system fortunately makes it simple to provide specialized, fast methods in cases where the specific representation of a string can be leveraged somehow.
The typical user never needs to think about this:
just call the right generic function and the work will be dispatched to the appropriate method.
Consider, for example, comparing the lexicographic ordering of two strings:
\begin{verbatim}
  julia> "abracadabra" < "xylophone"
  true
\end{verbatim}
There is a generic string \verb|<| method which can compare any two strings, character by character, regardless of encoding or implementation.
In this case, however, both strings are \verb|Latin1String| objects, and a much faster method of comparison exists:
the \verb|libc| library's \verb|memcmp| function.
So a specialized \verb|<| method is provided to compare two \verb|Latin1String|s using this much faster method.
The usage is completely transparent, however:
regardless of what kinds of strings you have, you simply call \verb|a < b| to compare them.
If \verb|memcmp| can be used, it will be;
if not, the comparison will work, albeit not quite as quickly.
The same trick applies to comparing a pair of \verb|UTF8String|s:
UTF-8 is carefully designed to allow using \verb|memcmp|.

Allowing many different string representations to coexist and interoperate smoothly provides significant flexibility and power.
For example, Julia performs string concatenation using ropes:
\begin{verbatim}
  julia> strcat("foo","bar")
  "foobar"

  julia> dump(ans)
  RopeString(head="foo",tail="bar",depth=1,length=6,)
\end{verbatim}
This makes concatenation, which is by far one of the most common string operations, take $\O(1)$ time rather than $O(n)$ time, as it does if a new memory buffer must be allocated and both strings copied into it.
Another very useful operation is repeating a string:
\begin{verbatim}
  julia> zzz = repeat(".:Z:.", 100000);

  julia> strlen(zzz)
  500000

  julia> zzz[end>>1-15:end>>1+16]
  "..:Z:..:Z:..:Z:..:Z:..:Z:..:Z:.."
\end{verbatim}
In julia this requires very little memory because the repeat operation just creates a special kind of string:
\begin{verbatim}
  julia> dump(zzz)
  RepString(string=".:Z:.",repeat=100000,)
\end{verbatim}
The resulting object behaves as though you had a 5MB string in memory, but does so using mod operations when indexing rather than by actually allocating 5MB.
If you actually want to allocate all that memory, you can force Julia to do so by coercing the \verb|RepString| into a byte-backed ``C string'':
\begin{verbatim}
  julia> zzz = cstring(zzz);

  julia> typeof(zzz)
  Latin1String
\end{verbatim}

\section{I/O}
\section{Data Structures}
\subsection{Hash Tables}
\subsection{Sets}
\subsection{Queues and Dequeues}
\subsection{Trees}
\subsection{Lists}

\section{Parallel Computing}
\begin{itemize}
  \item \verb|Worker()| ---
     create a new local worker

  \item \verb|remote_apply(w, func, args...)| ---
     tell a worker to call a function on the given arguments.
     for now, functions are passed as symbols, e.g. \verb|:randn|
     returns a Future.

   \item \verb|wait(f)| ---
     wait for, then return the value represented by a Future

   \item \verb|pmap(pool, func, lst)| ---
     call a function on each element of \verb|lst| (some 1-d thing), in
     parallel. pool is a list of available Workers.

   \item \verb|send_msg(socket, x)| ---
     send a Julia object through a socket

   \item \verb|recv_msg(socket)| ---
     read the next Julia object from a socket
\end{itemize}

\section{Calling C Functions}
\section{Running External Programs}

% Perl, Python, and Ruby are well known for their ability to easily run and interact with other programs.
% In Perl and Ruby, backticks provide a powerful and simple way to call a program and capture its output as as a string:
% \begin{verbatim}
%   #!/usr/bin/env perl
%   $greeting = `echo -n hello`;
%   print "$greeting, world.\n";
% \end{verbatim}
% In this rather simplistic example, the \verb|echo| program prints the string \verb|"hello"| and that output is captured into the variable \verb|$greeting|.
% Arbitrary shell commands can be spawned in backticks because backticks actually spawn a shell to interpret and run these commands.
% Thus, much of the power of this approach comes from the shell---the programming language just spawns the shell and arranges to capture the output.
% You can pass data to the programs spawned by interpolating values into the shell command:
% \begin{verbatim}
%   #!/usr/bin/env perl
%   $sorted = `sort -n $file`;
% \end{verbatim}
% Here things become a bit dangerous:
% if the value of the variable \verb|$file| contains characters that are specially interpreted by the shell, they will be.
% For example, if \verb|$file| is the string \verb|"/Volumes/External HD/data.csv"|, then the above command will attempt to sort the contents of two files named \verb|/Volumes/External| and \verb|HD/data.csv|, which are likely to either not exist, or possibly worse, not be the intended files.
% 
% There are two approaches one can take to address this issue: escape all the shell metacharacters in the the string \verb|$file| before interpolating it, or avoid using the shell by calling a lower level function like \verb|exec|.
% Both Perl and Ruby provide some ability to start a program and then read from its output file descriptor, but these approaches rapidly become quite cumbersome.
% Shell metacharacter escaping is provided by some third party modules, but is not a standard part of the installation of any of the scripting languages, and is hard to get right:
% the shell itself has a lot of complexity and syntax.
% In practice, programmers calling external programs simply tend to just hope that there are no strange characters in their file names.
% A few of the more paranoid will wrap arguments in single quotes within the backticks, writing \verb|`sort -n '$file'`|.
% This, however, is quite ugly, annoying, and worst of all, doesn't actually fix the problem.
% 
% Julia takes the second approach:
% instead of calling a shell to spawn external commands, Julia performs all the tricky UNIX pipe plumbing for you.
% Moreover, it allows you to easily create pipelines \emph{in Julia} where one command pipes output to another.
% In essence, Julia aims to be a better shell than the shell.

Julia borrows backtick notation for commands from shells, Perl, and Ruby.
However, in Julia, writing
\begin{verbatim}
  julia> `echo hello`
  `echo hello`
\end{verbatim}
differs in a several aspects from the behavior in shells, Perl, or Ruby:
\begin{itemize}

\item Instead of immediately running the command, backticks create a \verb|Cmd| object to represent the command.
You can use this \verb|Cmd| object to connect this command to others via UNIX pipes, run it, write to it and read from it.

\item When the command is run, Julia does not capture its output unless you specifically arrange for it to.
Rather, the output of the command by default goes to \verb|stdout| as it would using \verb|libc|'s \verb|system| call.

\item The command is never run with a shell.
Instead, Julia parses the command syntax directly, appropriately interpolating variables and splitting on words as the shell would, respecting shell quoting syntax.
The command is run as \verb|julia|'s immediate child process, using \verb|fork| and \verb|exec| calls.

\end{itemize}
Here's a simple example of actually running an external program:
\begin{verbatim}
  julia> run(`echo hello`)
  hello
  true
\end{verbatim}
The \verb|hello| is the output of the \verb|echo| command, while the \verb|true| is the return value of the command, indicating that it succeeded.
(These are colored differently by the repl if your terminal supports color.)

\subsection{Interpolation}

Suppose you want to do something a bit more complicated and use the name of a file in the variable \verb|file| as an argument to a command.
You can use \verb|$| for interpolation much as you would in a string literal:
\begin{verbatim}
  julia> file = "/etc/passwd"
  "/etc/passwd"

  julia> `sort $file`
  `sort /etc/passwd`
\end{verbatim}
A common pitfall when running external programs via a shell is that if a file name contains characters that are special to the shell, they may cause undesirable behavior.
Suppose, for example, rather than \verb|/etc/passwd|, we wanted to sort the contents of the file \verb|/Volumes/External HD/data.csv|.
Let's try it:
\begin{verbatim}
  julia> file = "/Volumes/External HD/data.csv"
  "/Volumes/External HD/data.csv"

  julia> `sort -n $file`
  `sort -n '/Volumes/External HD/data.csv'`
\end{verbatim}
How did the file name get quoted?
Julia knows that \verb|file| is meant to be interpolated as a single argument, so it quotes the word for you.\footnote{This not quite accurate:
the value of \texttt{file} is never interpreted by a shell, so there's no need for actual quoting.
The quotes are inserted only for presentation to the user such that you can cut and paste it back into the repl.}
This will even work if you interpolate a value as part of a shell word:
\begin{verbatim}
  julia> path = "/Volumes/External HD"
  "/Volumes/External HD"

  julia> name = "data"
  "data"

  julia> ext = "csv"
  "csv"

  julia> `sort $path/$name.$ext`
  `sort '/Volumes/External HD/data.csv'`
\end{verbatim}
But what if you \emph{want} to interpolate multiple words?
Just use an array (or any other iterable container):
\begin{verbatim}
  julia> files = ["/etc/passwd","/Volumes/External HD/data.csv"]
  ["/etc/passwd","/Volumes/External HD/data.csv"]

  julia> `grep foo $files`
  `grep foo /etc/passwd '/Volumes/External HD/data.csv'`
\end{verbatim}
If you interpolate an array as part of a shell word, Julia emulates the shell \verb|{a,b,c}| shell generation behavior:
\begin{verbatim}
  julia> names = ["foo","bar","baz"]
  ["foo","bar","baz"]

  julia> `grep xylophone $names.txt`
  `grep xylophone foo.txt bar.txt baz.txt`
\end{verbatim}
If you interpolate multiple arrays, the shell's Cartesian product generation behavior is emulated:
\begin{verbatim}
  julia> names = ["foo","bar","baz"]
  ["foo","bar","baz"]

  julia> exts = ["aux","log"]
  ["aux","log"]

  julia> `rm -f $names.$exts`
  `rm -f foo.aux foo.log bar.aux bar.log baz.aux baz.log`
\end{verbatim}

\subsection{Quoting}

Inevitably, one wants to write commands that aren't quite so simple, and it becomes necessary to use quotes.
Here's a typical example of a perl one-liner at a shell prompt:
\begin{verbatim}
  $ perl -le '$|=1; for (0..3) { print }'
  0
  1
  2
  3
\end{verbatim}
You need to use single quotes around the Perl expression for two reasons:
so that spaces don't break the expression into multiple shell words, and so that uses of variables like \texttt{\$|} (yes, that's a variable), don't cause interpolation.
In other instances, you want to use double quotes so that interpolation does occur:
\begin{verbatim}
  $ first="A"
  $ second="B"
  $ perl -le '$|=1; print for @ARGV' "1: $first" "2: $second"
  1: A
  2: B
\end{verbatim}
The Julia backtick syntax is specifically designed so that you can simply cut-and-paste shell commands as-is and they will work.
Let's try the above two examples in Julia:
\begin{verbatim}
  julia> `perl -le '$|=1; for (0..3) { print }'`
  `perl -le '$|=1; for (0..3) { print }'`

  julia> run(ans)
  0
  1
  2
  3
  true

  julia> first = "A"
  "A"

  julia> second = "B"
  "B"

  julia> `perl -le 'print for @ARGV' "1: $first" "2: $second"`
  `perl -le 'print for @ARGV' '1: A' '2: B'`

  julia> run(ans)
  1: A
  2: B
  true
\end{verbatim}
The results are identical, and Julia's interpolation behavior mimics the shell's with some improvements due to the fact that Julia supports first-class iterable objects while most shells use strings split on spaces for this, introducing ambiguities.
When in doubt, cut and paste.
Since Julia shows commands to you before running them, you can easily and safely just examine its interpretation before running anything.

\subsection{Pipelines}

Shell metacharacters, such as \texttt{|}, \verb|&|, and \verb|>|, are not special inside of Julia's backticks:
unlike in the shell, inside of Julia's backticks, a pipe is always just a pipe:
\begin{verbatim}
  julia> run(`echo hello | sort`)
  hello | sort
  true
\end{verbatim}
This command prints the word ``hello'' followed by a literal pipe character followed by the word ``sort.''
Then how does one construct a pipeline?
Use Julia's \texttt{|} operator on \verb|Cmd| objects instead:
\begin{verbatim}
  julia> run(`echo hello` | `sort`)
  hello
  true
\end{verbatim}
This pipes the output of the \verb|echo| command to the \verb|sort| command.
Of course, this isn't terribly interesting since there's only one line to sort, but we can certainly do much more interesting things:
\begin{verbatim}
  julia> run(`cut -d: -f3 /etc/passwd` | `sort -n` | `tail -n5`)
  210
  211
  212
  213
  214
  true
\end{verbatim}
This prints the highest five user IDs on a UNIX system.

\newpage
is retained, but in Julia it doesn't run the command immediately, but rather creates a \verb|Cmd| object:
\begin{verbatim}
  julia> cmd = `echo hello`
  `echo hello`

  julia> dump(cmd)
  Cmd(exec=("echo",("hello",)),
      pipes=HashTable(),pipeline=Set([`echo hello`]),
      pid=0,status=ProcessNotRun(),)
\end{verbatim}
The \verb|Cmd| object is a structure encoding what command to run as well as metadata about the resulting process and other related commands.
For convenience, however, it is shown in the input format.
The immediately obvious thing to do with a \verb|Cmd| object is to run it:
\begin{verbatim}
  julia> run(cmd)
  hello
  true
\end{verbatim}
The \verb|hello| part above is the output from the echo command, while the \verb|true| part is the value retuned by the \verb|run| function, indicating that all the subprocesses spawned by \verb|run| succeeded.
Here we see one advantage of spawning processes directly:
the program has access to the status of each spawned child program, thereby avoiding not only the overhead of starting a shell, but also the potential it causes for hiding programming errors.
Metadata about the completed process is retained in the \verb|cmd| object after the process completes:
\begin{verbatim}
  julia> dump(cmd)
  Cmd(exec=("echo",("hello",)),
      pipes=HashTable(),pipeline=Set([`echo hello`]),
      pid=79300,status=ProcessExited(0),)
\end{verbatim}

If you want to pass data to a program as an argument, it looks very similar to the previous example in Perl:
\begin{verbatim}
  julia> file = "/Volumes/External HD/data.csv"
  "/Volumes/External HD/data.csv"

  julia> `sort -n $file`
  `sort -n '/Volumes/External HD/data.csv'`
\end{verbatim}
Wait? How did the file argument get quoted?
The Julia backtick syntax understands both shell argument quoting \emph{and} how the arguments are interpolated.
It knows that \verb|$file| is supposed to be a single argument and correctly generates arguments to an \verb|exec| call that safely do what you intended.
When showing the \verb|Cmd| object, the output is generated so that if evaluated, it creates an equivalent command object.

The fact that the backtick syntax is intelligently integrated with the language is quite powerful.
Arrays are interpolated correctly as multiple arguments:
\begin{verbatim}
  julia> files = {
           "/Volumes/External HD/data.csv"
           "tmp/other.csv"
         }
  {"/Volumes/External HD/data.csv","tmp/other.csv"}

  julia> `sort -n $files`
  `sort -n '/Volumes/External HD/data.csv' tmp/other.csv`
\end{verbatim}
Note that this is interpolated correctly as two arguments, the first containing a space, rather than incorrectly as three arguments as it would in Perl or Ruby.
If a collection is interpolated as part of a larger command argument, Julia emulates the shell \verb|{a,b,c}| argument generation syntax:
\begin{verbatim}
  julia> names = {"foo","bar","baz"}
  {"foo","bar","baz"}

  julia> `rm -f $names.txt`
  `rm -f foo.txt bar.txt baz.txt`
\end{verbatim}
If multiple collections are interpolated into a single argument, it produces the cartesian product of their concatenations, again emulating the behavior of the shell's \verb|{a,b,c}| syntax:
\begin{verbatim}
  julia> exts = {"aux","log"}
  {"aux","log"}

  julia> `rm -f $names.$exts`
  `rm -f foo.aux foo.log bar.aux bar.log baz.aux baz.log`
\end{verbatim}

Especially when calling other programming languages, it may become necessary to use spaces, escapes, or quotes.
In these matters, Julia emulates the shell:
it respects shell-style semantics for spaces, escapes, quoting, and interpolation.
In particular, variable interpolation does not occur inside of single quotes:
\begin{verbatim}
  julia> a = 9; b = 1; c = "hello";

  julia> `perl -le 'print "'$a'"; print $_ for @ARGV' $b "c: $c"`
  `perl -le 'print "9"; print $_ for @ARGV' 1 'c: hello'`

  julia> run(ans)
  9
  1
  c: hello
  true
\end{verbatim}
Here a Perl program is provided via the \verb|-e| option and is protected from interpolation by single quotes.
The \verb|$a| is interpolated, however, because the single quotes are closed and opened again;
the \verb|$_| is not interpolated because it is still protected by single quotes;
the \verb|$b| is a bare argument, and is thus interpolated, and the \verb|$c| is interpolated as part of an argument because double quotes do not prevent interpolation.
This may seem quite complex, but it is carefully designed so that you can basically just cut and paste commands from the shell and expect backticks to do the right thing, safely and correctly.

Unlike the shell, besides escapes, quotes, and spaces, no other characters are treated specially---a pipe is always just a pipe:
\begin{verbatim}
  julia> run(`echo | sort`)
  | sort
  true
\end{verbatim}
This just prints a literal pipe character and the word ``sort.''
Other shell meta-characters, like \verb|!| and \verb|&| are similarly interpreted literally.
For complex shell-like programming, you use Julia's operators to manipulate \verb|Cmd| objects instead:
\begin{verbatim}
  julia> run(`cut -d: -f3 /etc/passwd` |
             `perl -nle 'print unless /^\s*#/'` |
             `sort -n` | `head`)
  -2
  0
  1
  4
  26
  27
  54
  55
  56
  58
  true
\end{verbatim}
It's simple to run multiple programs in parallel and wait for them all to finish:
\begin{verbatim}
  julia> run(`echo hello` & `echo world`)
  world
  hello
  true
\end{verbatim}
The order of the output here is non-deterministic because the two \verb|echo| processes are started nearly simultaneously, and race make the first write to the \verb|stdout| descriptor they share with each other and with their parent \verb|julia| process.
Julia lets you pipe the output from these parallel processes to another program easily:
\begin{verbatim}
  julia> run(`echo world` & `echo hello` | `sort`)
  hello
  world
  true
\end{verbatim}
That's something you cannot do in the shell, and while you can do it in Perl, Python, or Ruby, it requires unpleasant and tricky mucking around with the \verb|pipe|, \verb|dup2|, \verb|fork|, and \verb|exec| system calls.

Now we're just going to showboat a bit (apologies for excessive Perlage):
\begin{verbatim}
  julia> prefixer(sleep, prefix) =
           `perl -nle '$|=1;
                       print "'$prefix' ", $_;
                       sleep '$sleep';'`
  Methods for generic function prefixer
  prefixer(Any,Any)

  julia> run(`perl -le '$|=1; for(0..9){ print; sleep 1 }'` |
             prefixer(2,"A") & prefixer(2,"B"))
  A	0
  B	1
  A	2
  B	3
  A	4
  B	5
  A	6
  B	7
  A	8
  B	9
  true

  julia> run(`perl -le '$|=1; for(0..9){ print; sleep 1 }'` |
             prefixer(3,"X") & prefixer(3,"Y") & prefixer(3,"Z") |
             prefixer(2,"A") & prefixer(2,"B"))
  B	Y	0
  A	Z	1
  B	X	2
  A	Y	3
  B	Z	4
  A	X	5
  B	Y	6
  A	Z	7
  B	X	8
  A	Y	9
  true

  julia> gen = `perl -le '$|=1; for(0..9){ print; sleep 1 }'`
  `perl -le '$|=1; for(0..9){ print; sleep 1 }'`

  julia> dup = `perl -ne '$|=1; warn $_; print ".$_"; sleep 1'`
  `perl -ne '$|=1; warn $_; print ".$_"; sleep 1'`

  julia> run(gen | dup | dup)
  0
  .0
  1
  ..0
  2
  .1
  3
  ...0
  4
  .2
  5
  ..1
  6
  .3
  ....0
  7
  .4
  8
  9
  ..2
  .5
  ...1
  .6
  ..3
  .....0
  .7
  ..4
  .8
  .9
  ...2
  ..5
  ....1
  ..6
  ...3
\end{verbatim}
The final example never terminates since the \verb|dup| process reads its own output and duplicates it to \verb|stderr| forever.
We strongly encourage you to try all these examples to see how they work.

\section{Standard Library Reference}

\section{Macros}

Macros are totally different from inlining.
Macros are a hook into the compiler that lets you examine and rewrite the syntax of a piece of the program.
You can use them to implement entirely new syntactic constructs like remote spawn, parallel for loops, string interpolation, pattern matching, Julia's command syntax, etc.

Macros also run at an earlier binding time than functions and so have different semantics.
Inlining moves code around in a way that keeps the same function call semantics, i.e. you can't ``tell'' that it happened.
Macros are just the opposite.
For example, say I have a function that contains an inner function:

\begin{verbatim}
  function foo()
    bar(x) = XXX
    ...
    bar(...)
  end
\end{verbatim}

Now I want to abstract away the definition of \verb|bar|.
Maybe I want to use it in multiple functions and I don't want to copy and paste it.
With macros I can do this:

\begin{verbatim}
  macro definestuff(name)
    quote
      ($name)(x) = XXX
    end
  end

  function foo()
    @definestuff bar
    ...
  end
\end{verbatim}

This is not possible without macros.
If you passed \verb|:bar| to a function, that function has no way to define a local \verb|bar| inside \verb|foo|.
If it used \verb|eval|, it would define a top-level function called \verb|bar|. 
Since the macro runs so much earlier, it can change the code of \verb|foo| itself, so it can easily modify local variables.

And this example hardly shows the full power, since the argument to
the macro is only a symbol.
This is just to show the semantic differences.
Another example is \verb|spawn|:

\begin{verbatim}
  macro spawn(expr)
    quote
      spawn(()->($expr))
    end
  end
\end{verbatim}

Now you can write \verb|@spawn a+b| and it will call a function \verb|spawn| on \verb|a+b| wrapped in a thunk.
This syntax improvement requires macros:
the function call \verb|spawn(a+b)| couldn't work since \verb|a+b| will be fully evaluated before \verb|spawn| is called.
Calling a quoted expression, as in \verb|spawn(:(a+b))|, is ugly and moreover simply wouldn't work since \verb|spawn| cannot use the expression \verb|:(a+b)| by itself to access the values of local variables \verb|a| and \verb|b|.

People often compare macros to inlining (for example, the designer(s) of C++), but this is a pun.
There is only a superficial similarity of inserting code into other code.

\section{Command-Line Options}
\sec{command-line-options}

\begin{verbatim}
  julia [options] [program] [args...]
   -q --quiet               Quiet startup without banner
   -R --no-readline         Disable readline functionality
   -e --eval=<expr>         Evaluate <expr> and don't print
   -E --print=<expr>        Evaluate and print <expr>
   -P --post-boot=<expr>    Evaluate <expr> right after boot
   -H --home=<dir>          Load files relative to <dir>
   -T --tab=<size>          Set REPL tab width to <size>
   -L --lisp                Start with Lisp prompt not Julia
   -b --bare                Bare REPL: don't load start.j
   -h --help                Print this message
\end{verbatim}

\end{document}<|MERGE_RESOLUTION|>--- conflicted
+++ resolved
@@ -493,12 +493,8 @@
 
 Julia supports several standard control flow constructs:
 \begin{itemize}
-<<<<<<< HEAD
 \item Compound expressions: \verb|begin| and \verb|(;)|.
 \item Conditional evaluation: \verb|if|-\verb|esleif|-\verb|else|, and \verb|?:| (ternary operator).
-=======
-\item Conditional evaluation: \verb|if|-\verb|elseif|-\verb|else|, and \verb|?:| (ternary operator).
->>>>>>> 8265e9ef
 \item Short-circuit evaluation: \verb|&&|, \texttt{||}, and chained comparisons.
 \item Repeated evaluation: \verb|while| and \verb|for|.
 \item Non-local return: \verb|try|-\verb|catch| and \verb|throw|.
@@ -542,15 +538,11 @@
     println("x is equal to y")
   end
 \end{verbatim}
-<<<<<<< HEAD
-The syntax and semantics are identical to Matlab, and the behavior is just what you'd expect:
+The semantics are just what you'd expect:
 if the condition expression \verb|x < y| is true, then the corresponding block is evaluated;
 otherwise the condition expression \verb|x > y| is evaluated, and if it is true, the corresponding block is evaluated;
 if neither expression is true, the \verb|else| block is evaluated.
 Here it is in action:
-=======
-The syntax and semantics are precisely what you'd expect:
->>>>>>> 8265e9ef
 \begin{verbatim}
   julia> x = 1; y = 2;
 
@@ -588,7 +580,6 @@
 The \verb|elseif| and \verb|else| blocks are optional, and as many \verb|elseif| blocks as desired can be used.
 The condition expressions in the \verb|if|-\verb|elseif|-\verb|else| construct are evaluated until the first one evaluates to \verb|true|, after which the associated block is evaluated, and no further conditional expressions are evaluated, and no other blocks are evaluated.
 
-<<<<<<< HEAD
 Unlike C, Matlab, Perl, Python, and Ruby\,---\,but like Java, and a few other stricter typed languages\,---\,it is an error if the value of a conditional expression is not a one of the two \verb|Boolean| values, \verb|true| or \verb|false|:
 \begin{verbatim}
   julia> if 1
@@ -598,9 +589,6 @@
 \end{verbatim}
 This error indicates that the conditional was of the wrong type:
 \verb|Int32| rather than the required \verb|Bool|.
-=======
-The so-called ``ternary operator,'' \,\verb|?:|, is closely related to the \verb|if|, \verb|elseif|, \verb|else| form, but is used where a conditional choice between single expression values is required, as opposed to conditional execution of longer blocks of code.
->>>>>>> 8265e9ef
 
 The so-called ``ternary operator,'' \,\verb|?:|, is closely related to the \verb|if|-\verb|elsif|-\verb|else| form, but is used where a conditional choice between single expression values is required, as opposed to conditional execution of longer blocks of code.
 It gets its name from being the only operator in most languages taking three operands:
