# check sparse matrix construction
@test isequal(full(sparse(complex(ones(5,5),ones(5,5)))), complex(ones(5,5),ones(5,5)))

# check matrix operations
se33 = speye(3)
do33 = ones(3)
@test isequal(se33 * se33, se33)

# check sparse binary op
@test all(full(se33 + convert(SparseMatrixCSC{Float32,Int32}, se33)) == 2*eye(3))
@test all(full(se33 * convert(SparseMatrixCSC{Float32,Int32}, se33)) == eye(3))

# check horiz concatenation
@test all([se33 se33] == sparse([1, 2, 3, 1, 2, 3], [1, 2, 3, 4, 5, 6], ones(6)))

# check vert concatenation
@test all([se33; se33] == sparse([1, 4, 2, 5, 3, 6], [1, 1, 2, 2, 3, 3], ones(6)))
se33_32bit = convert(SparseMatrixCSC{Float32,Int32}, se33)
@test all([se33; se33_32bit] == sparse([1, 4, 2, 5, 3, 6], [1, 1, 2, 2, 3, 3], ones(6)))

# check h+v concatenation
se44 = speye(4)
sz42 = spzeros(4, 2)
sz41 = spzeros(4, 1)
sz34 = spzeros(3, 4)
se77 = speye(7)
@test all([se44 sz42 sz41; sz34 se33] == se77)

# check blkdiag concatenation
@test all(blkdiag(se33, se33) == sparse([1, 2, 3, 4, 5, 6], [1, 2, 3, 4, 5, 6], ones(6)))

# check concatenation promotion
sz41_f32 = spzeros(Float32, 4, 1)
se33_i32 = speye(Int32, 3, 3)
@test all([se44 sz42 sz41_f32; sz34 se33_i32] == se77)

# check mixed sparse-dense concatenation
sz33 = spzeros(3, 3)
de33 = eye(3)
@test  all([se33 de33; sz33 se33] == full([se33 se33; sz33 se33 ]))

# check splicing + concatenation on
# random instances, with nested vcat
# also side-checks sparse ref
for i = 1 : 10
    a = sprand(5, 4, 0.5)
    @test all([a[1:2,1:2] a[1:2,3:4]; a[3:5,1] [a[3:4,2:4]; a[5,2:4]]] == a)
end

# sparse ref
a116 = reshape(1:16, 4, 4)
s116 = sparse(a116)
p = [4, 1, 2, 3, 2]
@test full(s116[p,:]) == a116[p,:]
@test full(s116[:,p]) == a116[:,p]
@test full(s116[p,p]) == a116[p,p]

# sparse assign
p = [4, 1, 3]
a116[p, p] = -1
s116[p, p] = -1
@test a116 == s116

p = [2, 1, 4]
a116[p, p] = reshape(1:9, 3, 3)
s116[p, p] = reshape(1:9, 3, 3)
@test a116 == s116

# matrix-vector multiplication (non-square)
for i = 1:5
    a = sprand(10, 5, 0.5)
    b = rand(5)
    @test maximum(abs(a*b - full(a)*b)) < 100*eps()
end

# complex matrix-vector multiplication and left-division
for i = 1:5
    a = speye(5) + 0.1*sprandn(5, 5, 0.2)
    b = randn(5,3) + im*randn(5,3)
    @test (maximum(abs(a*b - full(a)*b)) < 100*eps())
    @test (maximum(abs(a'b - full(a)'b)) < 100*eps())
    @test (maximum(abs(a\b - full(a)\b)) < 1000*eps())
    @test (maximum(abs(a'\b - full(a')\b)) < 1000*eps())
    @test (maximum(abs(a.'\b - full(a.')\b)) < 1000*eps())

    a = speye(5) + 0.1*sprandn(5, 5, 0.2) + 0.1*im*sprandn(5, 5, 0.2)
    b = randn(5,3)
    @test (maximum(abs(a*b - full(a)*b)) < 100*eps())
    @test (maximum(abs(a'b - full(a)'b)) < 100*eps())
    @test (maximum(abs(a\b - full(a)\b)) < 1000*eps())
    @test (maximum(abs(a'\b - full(a')\b)) < 1000*eps())
    @test (maximum(abs(a.'\b - full(a.')\b)) < 1000*eps())

    a = speye(5) + tril(0.1*sprandn(5, 5, 0.2))
    b = randn(5,3) + im*randn(5,3)
    @test (maximum(abs(a*b - full(a)*b)) < 100*eps())
    @test (maximum(abs(a'b - full(a)'b)) < 100*eps())
    @test (maximum(abs(a\b - full(a)\b)) < 1000*eps())
    @test (maximum(abs(a'\b - full(a')\b)) < 1000*eps())
    @test (maximum(abs(a.'\b - full(a.')\b)) < 1000*eps())

    a = speye(5) + tril(0.1*sprandn(5, 5, 0.2) + 0.1*im*sprandn(5, 5, 0.2))
    b = randn(5,3)
    @test (maximum(abs(a*b - full(a)*b)) < 100*eps())
    @test (maximum(abs(a'b - full(a)'b)) < 100*eps())
    @test (maximum(abs(a\b - full(a)\b)) < 1000*eps())
    @test (maximum(abs(a'\b - full(a')\b)) < 1000*eps())
    @test (maximum(abs(a.'\b - full(a.')\b)) < 1000*eps())

    a = speye(5) + triu(0.1*sprandn(5, 5, 0.2))
    b = randn(5,3) + im*randn(5,3)
    @test (maximum(abs(a*b - full(a)*b)) < 100*eps())
    @test (maximum(abs(a'b - full(a)'b)) < 100*eps())
    @test (maximum(abs(a\b - full(a)\b)) < 1000*eps())
    @test (maximum(abs(a'\b - full(a')\b)) < 1000*eps())
    @test (maximum(abs(a.'\b - full(a.')\b)) < 1000*eps())

    a = speye(5) + triu(0.1*sprandn(5, 5, 0.2) + 0.1*im*sprandn(5, 5, 0.2))
    b = randn(5,3)
    @test (maximum(abs(a*b - full(a)*b)) < 100*eps())
    @test (maximum(abs(a'b - full(a)'b)) < 100*eps())
    @test (maximum(abs(a\b - full(a)\b)) < 1000*eps())
    @test (maximum(abs(a'\b - full(a')\b)) < 1000*eps())
    @test (maximum(abs(a.'\b - full(a.')\b)) < 1000*eps())

    a = speye(5) + triu(0.1*sprandn(5, 5, 0.2))
    b = randn(5,3) + im*randn(5,3)
    @test (maximum(abs(a*b - full(a)*b)) < 100*eps())
    @test (maximum(abs(a'b - full(a)'b)) < 100*eps())
    @test (maximum(abs(a\b - full(a)\b)) < 1000*eps())
    @test (maximum(abs(a'\b - full(a')\b)) < 1000*eps())
    @test (maximum(abs(a.'\b - full(a.')\b)) < 1000*eps())

    a = spdiagm(randn(5)) + im*spdiagm(randn(5))
    b = randn(5,3)
    @test (maximum(abs(a*b - full(a)*b)) < 100*eps())
    @test (maximum(abs(a'b - full(a)'b)) < 100*eps())
    @test (maximum(abs(a\b - full(a)\b)) < 1000*eps())
    @test (maximum(abs(a'\b - full(a')\b)) < 1000*eps())
    @test (maximum(abs(a.'\b - full(a.')\b)) < 1000*eps())

    b = randn(5,3) + im*randn(5,3)
    @test (maximum(abs(a*b - full(a)*b)) < 100*eps())
    @test (maximum(abs(a'b - full(a)'b)) < 100*eps())
    @test (maximum(abs(a\b - full(a)\b)) < 1000*eps())
    @test (maximum(abs(a'\b - full(a')\b)) < 1000*eps())
    @test (maximum(abs(a.'\b - full(a.')\b)) < 1000*eps())
end

# matrix multiplication and kron
for i = 1:5
    a = sprand(10, 5, 0.7)
    b = sprand(5, 15, 0.3)
    @test maximum(abs(a*b - full(a)*full(b))) < 100*eps()
    @test maximum(abs(Base.SparseMatrix.spmatmul(a,b,sortindices=:sortcols) - full(a)*full(b))) < 100*eps()
    @test maximum(abs(Base.SparseMatrix.spmatmul(a,b,sortindices=:doubletranspose) - full(a)*full(b))) < 100*eps()
    @test full(kron(a,b)) == kron(full(a), full(b))
end

# scale and scale!
sA = sprandn(3, 7, 0.5)
sC = similar(sA)
dA = full(sA)
b = randn(7)
@test scale(dA, b) == scale(sA, b)
@test scale(dA, b) == scale!(sC, sA, b)
@test scale(dA, b) == scale!(copy(sA), b)
b = randn(3)
@test scale(b, dA) == scale(b, sA)
@test scale(b, dA) == scale!(sC, b, sA)
@test scale(b, dA) == scale!(b, copy(sA))

@test scale(dA, 0.5) == scale(sA, 0.5)
@test scale(dA, 0.5) == scale!(sC, sA, 0.5)
@test scale(dA, 0.5) == scale!(copy(sA), 0.5)
@test scale(0.5, dA) == scale(0.5, sA)
@test scale(0.5, dA) == scale!(sC, sA, 0.5)
@test scale(0.5, dA) == scale!(0.5, copy(sA))

# reductions
pA = sparse(rand(3, 7))

for arr in (se33, sA, pA)
    for f in (sum, prod, minimum, maximum, var)
        farr = full(arr)
        @test_approx_eq f(arr) f(farr)
        @test_approx_eq f(arr, 1) f(farr, 1)
        @test_approx_eq f(arr, 2) f(farr, 2)
        @test_approx_eq f(arr, (1, 2)) [f(farr)]
        @test isequal(f(arr, 3), f(farr, 3))
    end
end

for f in (sum, prod, minimum, maximum)
    # Test with a map function that maps to non-zero
    for arr in (se33, sA, pA)
        @test_approx_eq f(x->x+1, arr) f(arr+1)
    end

    # case where f(0) would throw
    @test_approx_eq f(x->sqrt(x-1), pA+1) f(sqrt(pA))
    # these actually throw due to #10533
    # @test_approx_eq f(x->sqrt(x-1), pA+1, 1) f(sqrt(pA), 1)
    # @test_approx_eq f(x->sqrt(x-1), pA+1, 2) f(sqrt(pA), 2)
    # @test_approx_eq f(x->sqrt(x-1), pA+1, 3) f(pA)
end

# empty cases
@test sum(sparse(Int[])) === 0
@test prod(sparse(Int[])) === 1
@test_throws ArgumentError minimum(sparse(Int[]))
@test_throws ArgumentError maximum(sparse(Int[]))
@test var(sparse(Int[])) === NaN

for f in (sum, prod, minimum, maximum, var)
    @test isequal(f(spzeros(0, 1), 1), f(Array(Int, 0, 1), 1))
    @test isequal(f(spzeros(0, 1), 2), f(Array(Int, 0, 1), 2))
    @test isequal(f(spzeros(0, 1), (1, 2)), f(Array(Int, 0, 1), (1, 2)))
    @test isequal(f(spzeros(0, 1), 3), f(Array(Int, 0, 1), 3))
end

# spdiagm
@test full(spdiagm((ones(2), ones(2)), (0, -1), 3, 3)) ==
                       [1.0  0.0  0.0; 1.0  1.0  0.0;  0.0  1.0  0.0]

# elimination tree
## upper triangle of the pattern test matrix from Figure 4.2 of
## "Direct Methods for Sparse Linear Systems" by Tim Davis, SIAM, 2006
rowval = Int32[1,2,2,3,4,5,1,4,6,1,7,2,5,8,6,9,3,4,6,8,10,3,5,7,8,10,11]
colval = Int32[1,2,3,3,4,5,6,6,6,7,7,8,8,8,9,9,10,10,10,10,10,11,11,11,11,11,11]
A = sparse(rowval, colval, ones(length(rowval)))
P,post = Base.LinAlg.etree(A, true)
@test P == Int32[6,3,8,6,8,7,9,10,10,11,0]
@test post == Int32[2,3,5,8,1,4,6,7,9,10,11]

# issue #4986, reinterpret
sfe22 = speye(Float64, 2)
mfe22 = eye(Float64, 2)
@test reinterpret(Int64, sfe22) == reinterpret(Int64, mfe22)

# issue #5190
@test_throws DimensionMismatch sparsevec([3,5,7],[0.1,0.0,3.2],4)

# issue #5169
@test nnz(sparse([1,1],[1,2],[0.0,-0.0])) == 0

# issue #5386
K,J,V = findnz(SparseMatrixCSC(2,1,[1,3],[1,2],[1.0,0.0]))
@test length(K) == length(J) == length(V) == 1

# https://groups.google.com/d/msg/julia-users/Yq4dh8NOWBQ/GU57L90FZ3EJ
A = speye(Bool, 5)
@test find(A) == find(x -> x == true, A) == find(full(A))

# issue #5437
@test nnz(sparse([1,2,3],[1,2,3],[0.0,1.0,2.0])) == 2

# issue #5824
@test sprand(4,5,0.5).^0 == sparse(ones(4,5))

# issue #5985
@test sprandbool(4, 5, 0.0) == sparse(zeros(Bool, 4, 5))
@test sprandbool(4, 5, 1.00) == sparse(ones(Bool, 4, 5))
sprb45nnzs = zeros(5)
for i=1:5
    sprb45 = sprandbool(4, 5, 0.5)
    @test length(sprb45) == 20
    sprb45nnzs[i] = sum(sprb45)[1]
end
@test 4 <= mean(sprb45nnzs) <= 16

# issue #5853, sparse diff
for i=1:2, a=Any[[1 2 3], [1 2 3]', eye(3)]
    @test all(diff(sparse(a),i) == diff(a,i))
end

# test for "access to undefined error" types that initially allocate elements as #undef
@test all(sparse(1:2, 1:2, Number[1,2])^2 == sparse(1:2, 1:2, [1,4]))
sd1 = diff(sparse([1,1,1], [1,2,3], Number[1,2,3]), 1)

# issue #6036
P = spzeros(Float64, 3, 3)
for i = 1:3
    P[i,i] = i
end

@test minimum(P) === 0.0
@test maximum(P) === 3.0
@test minimum(-P) === -3.0
@test maximum(-P) === 0.0

@test maximum(P, (1,)) == [1.0 2.0 3.0]
@test maximum(P, (2,)) == reshape([1.0,2.0,3.0],3,1)
@test maximum(P, (1,2)) == reshape([3.0],1,1)

@test maximum(sparse(-ones(3,3))) == -1
@test minimum(sparse(ones(3,3))) == 1

# Unary functions
a = sprand(5,15, 0.5)
afull = full(a)
for op in (:sin, :cos, :tan, :ceil, :floor, :abs, :abs2)
    @eval begin
        @test ($op)(afull) == full($(op)(a))
    end
end

for op in (:ceil, :floor)
    @eval begin
        @test ($op)(Int,afull) == full($(op)(Int,a))
    end
end


# getindex tests
ni = 23
nj = 32
a116 = reshape(1:(ni*nj), ni, nj)
s116 = sparse(a116)

ad116 = diagm(diag(a116))
sd116 = sparse(ad116)

for (aa116, ss116) in [(a116, s116), (ad116, sd116)]
    ij=11; i=3; j=2
    @test ss116[ij] == aa116[ij]
    @test ss116[(i,j)] == aa116[i,j]
    @test ss116[i,j] == aa116[i,j]
    @test ss116[i-1,j] == aa116[i-1,j]
    ss116[i,j] = 0
    @test ss116[i,j] == 0
    ss116 = sparse(aa116)

    # range indexing
    @test full(ss116[i,:]) == aa116[i,:]
    @test full(ss116[:,j]) == aa116[:,j]'' # sparse matrices/vectors always have ndims==2:
    @test full(ss116[i,1:2:end]) == aa116[i,1:2:end]
    @test full(ss116[1:2:end,j]) == aa116[1:2:end,j]''
    @test full(ss116[i,end:-2:1]) == aa116[i,end:-2:1]
    @test full(ss116[end:-2:1,j]) == aa116[end:-2:1,j]''
    # float-range indexing is not supported

    # sorted vector indexing
    @test full(ss116[i,[3:2:end-3;]]) == aa116[i,[3:2:end-3;]]
    @test full(ss116[[3:2:end-3;],j]) == aa116[[3:2:end-3;],j]''
    @test full(ss116[i,[end-3:-2:1;]]) == aa116[i,[end-3:-2:1;]]
    @test full(ss116[[end-3:-2:1;],j]) == aa116[[end-3:-2:1;],j]''

    # unsorted vector indexing with repetition
    p = [4, 1, 2, 3, 2, 6]
    @test full(ss116[p,:]) == aa116[p,:]
    @test full(ss116[:,p]) == aa116[:,p]
    @test full(ss116[p,p]) == aa116[p,p]

    # bool indexing
    li = bitrand(size(aa116,1))
    lj = bitrand(size(aa116,2))
    @test full(ss116[li,j]) == aa116[li,j]''
    @test full(ss116[li,:]) == aa116[li,:]
    @test full(ss116[i,lj]) == aa116[i,lj]
    @test full(ss116[:,lj]) == aa116[:,lj]
    @test full(ss116[li,lj]) == aa116[li,lj]

    # empty indices
    for empty in (1:0, Int[])
        @test full(ss116[empty,:]) == aa116[empty,:]
        @test full(ss116[:,empty]) == aa116[:,empty]''
        @test full(ss116[empty,lj]) == aa116[empty,lj]
        @test full(ss116[li,empty]) == aa116[li,empty]
        @test full(ss116[empty,empty]) == aa116[empty,empty]
    end

    # out of bounds indexing
    @test_throws BoundsError ss116[0, 1]
    @test_throws BoundsError ss116[end+1, 1]
    @test_throws BoundsError ss116[1, 0]
    @test_throws BoundsError ss116[1, end+1]
    for j in (1, 1:size(s116,2), 1:1, Int[1], trues(size(s116, 2)), 1:0, Int[])
        @test_throws BoundsError ss116[0:1, j]
        @test_throws BoundsError ss116[[0, 1], j]
        @test_throws BoundsError ss116[end:end+1, j]
        @test_throws BoundsError ss116[[end, end+1], j]
    end
    for i in (1, 1:size(s116,1), 1:1, Int[1], trues(size(s116, 1)), 1:0, Int[])
        @test_throws BoundsError ss116[i, 0:1]
        @test_throws BoundsError ss116[i, [0, 1]]
        @test_throws BoundsError ss116[i, end:end+1]
        @test_throws BoundsError ss116[i, [end, end+1]]
    end
end

# workaround issue #7197: comment out let-block
#let S = SparseMatrixCSC(3, 3, UInt8[1,1,1,1], UInt8[], Int64[])
S1290 = SparseMatrixCSC(3, 3, UInt8[1,1,1,1], UInt8[], Int64[])
    S1290[1,1] = 1
    S1290[5] = 2
    S1290[end] = 3
    @test S1290[end] == (S1290[1] + S1290[2,2])
    @test 6 == sum(diag(S1290))
    @test (full(S1290)[[3,1],1])'' == full(S1290[[3,1],1])
# end


# setindex tests
let a = spzeros(Int, 10, 10)
    @test countnz(a) == 0
    a[1,:] = 1
    @test countnz(a) == 10
    @test a[1,:] == sparse(ones(Int,1,10))
    a[:,2] = 2
    @test countnz(a) == 19
    @test a[:,2] == 2*sparse(ones(Int,10,1))

    a[1,:] = 1:10
    @test a[1,:] == sparse([1:10;]')
    a[:,2] = 1:10
    @test a[:,2] == sparse([1:10;])
end

let A = spzeros(Int, 10, 20)
    A[1:5,1:10] = 10
    A[1:5,1:10] = 10
    @test countnz(A) == 50
    @test A[1:5,1:10] == 10 * ones(Int, 5, 10)
    A[6:10,11:20] = 0
    @test countnz(A) == 50
    A[6:10,11:20] = 20
    @test countnz(A) == 100
    @test A[6:10,11:20] == 20 * ones(Int, 5, 10)
    A[4:8,8:16] = 15
    @test countnz(A) == 121
    @test A[4:8,8:16] == 15 * ones(Int, 5, 9)
end

let ASZ = 1000, TSZ = 800
    A = sprand(ASZ, 2*ASZ, 0.0001)
    B = copy(A)
    nA = countnz(A)
    x = A[1:TSZ, 1:(2*TSZ)]
    nx = countnz(x)
    A[1:TSZ, 1:(2*TSZ)] = 0
    nB = countnz(A)
    @test nB == (nA - nx)
    A[1:TSZ, 1:(2*TSZ)] = x
    @test countnz(A) == nA
    @test A == B
    A[1:TSZ, 1:(2*TSZ)] = 10
    @test countnz(A) == nB + 2*TSZ*TSZ
    A[1:TSZ, 1:(2*TSZ)] = x
    @test countnz(A) == nA
    @test A == B
end

let A = speye(Int, 5), I=1:10, X=reshape([trues(10); falses(15)],5,5)
    @test A[I] == A[X] == reshape([1,0,0,0,0,0,1,0,0,0], 10, 1)
    A[I] = [1:10;]
    @test A[I] == A[X] == reshape(1:10, 10, 1)
end

let S = sprand(50, 30, 0.5, x->round(Int,rand(x)*100)), I = sprandbool(50, 30, 0.2)
    FS = full(S)
    FI = full(I)
    @test sparse(FS[FI]) == S[I] == S[FI]
    @test sum(S[FI]) + sum(S[!FI]) == sum(S)

    sumS1 = sum(S)
    sumFI = sum(S[FI])
    S[FI] = 0
    @test sum(S[FI]) == 0
    sumS2 = sum(S)
    @test (sum(S) + sumFI) == sumS1

    S[FI] = 10
    @test sum(S) == sumS2 + 10*sum(FI)
    S[FI] = 0
    @test sum(S) == sumS2

    S[FI] = [1:sum(FI);]
    @test sum(S) == sumS2 + sum(1:sum(FI))
end

let S = sprand(50, 30, 0.5, x->round(Int,rand(x)*100))
    N = length(S) >> 2
    I = randperm(N) .* 4
    J = randperm(N)
    sumS1 = sum(S)
    sumS2 = sum(S[I])
    S[I] = 0
    @test sum(S) == (sumS1 - sumS2)
    S[I] = J
    @test sum(S) == (sumS1 - sumS2 + sum(J))
end

#Issue 7507
@test (i7507=sparsevec(Dict{Int64, Float64}(), 10))==spzeros(10,1)

#Issue 7650
let S = spzeros(3, 3)
    @test size(reshape(S, 9, 1)) == (9,1)
end

let X = eye(5), M = rand(5,4), C = spzeros(3,3)
    SX = sparse(X); SM = sparse(M)
    VX = vec(X); VSX = vec(SX)
    VM = vec(M); VSM1 = vec(SM); VSM2 = sparsevec(M)
    VC = vec(C)
    @test reshape(VX, (25,1)) == VSX
    @test reshape(VM, (20,1)) == VSM1 == VSM2
    @test size(VC) == (9,1)
    @test nnz(VC) == 0
    @test nnz(VSX) == 5
end

#Issue 7677
let A = sprand(5,5,0.5,(n)->rand(Float64,n)), ACPY = copy(A)
    B = reshape(A,25,1)
    @test A == ACPY
    C = reinterpret(Int64, A, (25, 1))
    @test A == ACPY
    D = reinterpret(Int64, B)
    @test C == D
end

# indmax, indmin, findmax, findmin
let S = sprand(100,80, 0.5), A = full(S)
    @test indmax(S) == indmax(A)
    @test indmin(S) == indmin(A)
    @test findmin(S) == findmin(A)
    @test findmax(S) == findmax(A)
    for region in [(1,), (2,), (1,2)], m in [findmax, findmin]
        @test m(S, region) == m(A, region)
    end
end

let S = spzeros(10,8), A = full(S)
    @test indmax(S) == indmax(A) == 1
    @test indmin(S) == indmin(A) == 1
end

let A = Array(Int,0,0), S = sparse(A)
    iA = try indmax(A) end
    iS = try indmax(S) end
    @test iA === iS === nothing
    iA = try indmin(A) end
    iS = try indmin(S) end
    @test iA === iS === nothing
end

# issue #8225
@test_throws BoundsError sparse([0],[-1],[1.0],2,2)

# issue #8363
@test_throws BoundsError sparsevec(Dict(-1=>1,1=>2))

# issue #8976
@test conj(sparse([1im])) == sparse(conj([1im]))
@test conj!(sparse([1im])) == sparse(conj!([1im]))

# issue #9525
@test_throws BoundsError sparse([3], [5], 1.0, 3, 3)

#findn
b = findn( speye(4) )
@test (length(b[1]) == 4)
@test (length(b[2]) == 4)

#rotations
a = sparse( [1,1,2,3], [1,3,4,1], [1,2,3,4] )

@test rot180(a,2) == a
@test rot180(a,1) == sparse( [3,3,2,1], [4,2,1,4], [1,2,3,4] )
@test rotr90(a,1) == sparse( [1,3,4,1], [3,3,2,1], [1,2,3,4] )
@test rotl90(a,1) == sparse( [4,2,1,4], [1,1,2,3], [1,2,3,4] )
@test rotl90(a,2) == rot180(a)
@test rotr90(a,2) == rot180(a)
@test rotl90(a,3) == rotr90(a)
@test rotr90(a,3) == rotl90(a)

#ensure we have preserved the correct dimensions!

a = speye(3,5)
@test size(rot180(a)) == (3,5)
@test size(rotr90(a)) == (5,3)
@test size(rotl90(a)) == (5,3)

function test_getindex_algs{Tv,Ti}(A::SparseMatrixCSC{Tv,Ti}, I::AbstractVector, J::AbstractVector, alg::Int)
    # Sorted vectors for indexing rows.
    # Similar to getindex_general but without the transpose trick.
    (m, n) = size(A)
    !isempty(I) && ((I[1] < 1) || (I[end] > m)) && BoundsError()
    if !isempty(J)
        minj, maxj = extrema(J)
        ((minj < 1) || (maxj > n)) && BoundsError()
    end

    (alg == 0) ? Base.SparseMatrix.getindex_I_sorted_bsearch_A(A, I, J) :
    (alg == 1) ? Base.SparseMatrix.getindex_I_sorted_bsearch_I(A, I, J) :
    Base.SparseMatrix.getindex_I_sorted_linear(A, I, J)
end

let M=2^14, N=2^4
    Irand = randperm(M);
    Jrand = randperm(N);
    SA = [sprand(M, N, d) for d in [1., 0.1, 0.01, 0.001, 0.0001, 0.]];
    IA = [sort(Irand[1:round(Int,n)]) for n in [M, M*0.1, M*0.01, M*0.001, M*0.0001, 0.]];
    debug = false

    if debug
        println("row sizes: $([round(Int,nnz(S)/S.n) for S in SA])");
        println("I sizes: $([length(I) for I in IA])");
        @printf("    S    |    I    | binary S | binary I |  linear  | best\n")
    end

    J = Jrand;
    for I in IA
        for S in SA
            res = Any[1,2,3]
            times = Float64[0,0,0]
            best = [typemax(Float64), 0]
            for searchtype in [0, 1, 2]
                gc()
                tres = @timed test_getindex_algs(S, I, J, searchtype)
                res[searchtype+1] = tres[1]
                times[searchtype+1] = tres[2]
                if best[1] > tres[2]
                    best[1] = tres[2]
                    best[2] = searchtype
                end
            end

            if debug
                @printf(" %7d | %7d | %4.2e | %4.2e | %4.2e | %s\n", round(Int,nnz(S)/S.n), length(I), times[1], times[2], times[3],
                            (0 == best[2]) ? "binary S" : (1 == best[2]) ? "binary I" : "linear")
            end
            if res[1] != res[2]
                println("1 and 2")
            elseif res[2] != res[3]
                println("2, 3")
            end
            @test res[1] == res[2] == res[3]
        end
    end
end

let M = 2^8, N=2^3
    Irand = randperm(M)
    Jrand = randperm(N)
    I = sort([Irand; Irand; Irand])
    J = [Jrand; Jrand]

    SA = [sprand(M, N, d) for d in [1., 0.1, 0.01, 0.001, 0.0001, 0.]];
    for S in SA
        res = Any[1,2,3]
        for searchtype in [0, 1, 2]
            res[searchtype+1] = test_getindex_algs(S, I, J, searchtype)
        end

        @test res[1] == res[2] == res[3]
    end
end

let M = 2^14, N=2^4
    I = randperm(M)
    J = randperm(N)
    Jsorted = sort(J)

    SA = [sprand(M, N, d) for d in [1., 0.1, 0.01, 0.001, 0.0001, 0.]];
    IA = [I[1:round(Int,n)] for n in [M, M*0.1, M*0.01, M*0.001, M*0.0001, 0.]];
    debug = false
    if debug
        @printf("         |         |         |        times        |        memory       |\n")
        @printf("    S    |    I    |    J    |  sorted  | unsorted |  sorted  | unsorted |\n")
    end
    for I in IA
        Isorted = sort(I)
        for S in SA
            gc()
            ru = @timed S[I, J]
            gc()
            rs = @timed S[Isorted, Jsorted]
            if debug
                @printf(" %7d | %7d | %7d | %4.2e | %4.2e | %4.2e | %4.2e |\n", round(Int,nnz(S)/S.n), length(I), length(J), rs[2], ru[2], rs[3], ru[3])
            end
        end
    end
end

let S = sprand(10, 10, 0.1)
    @test_throws BoundsError S[[0,1,2], [1,2]]
    @test_throws BoundsError S[[1,2], [0,1,2]]
    @test_throws BoundsError S[[0,2,1], [1,2]]
    @test_throws BoundsError S[[2,1], [0,1,2]]
end

# Test that sparse / sparsevec constructors work for AbstractMatrix subtypes
let D = Diagonal(ones(10,10)),
    sm = sparse(D),
    sv = sparsevec(D)

    @test countnz(sm) == 10
    @test countnz(sv) == 10

    @test countnz(sparse(Diagonal(Int[]))) == 0
    @test countnz(sparsevec(Diagonal(Int[]))) == 0
end

# explicit zeros
a = SparseMatrixCSC(2, 2, [1, 3, 5], [1, 2, 1, 2], [1.0, 0.0, 0.0, 1.0])
@test_approx_eq lufact(a)\[2.0, 3.0] [2.0, 3.0]
@test_approx_eq cholfact(a)\[2.0, 3.0] [2.0, 3.0]

# issue #10113
let S = spzeros(5,1), I = [false,true,false,true,false]
    @test_throws BoundsError S[I]
end

# issue #9917
@test sparse([]') == reshape(sparse([]), 1, 0)

for T in (Int, Float16, Float32, Float64, BigInt, BigFloat)
    let R=rand(T[1:100;],2,2), I=rand(T[1:100;],2,2)
        D = R + I*im
        S = sparse(D)
        @test R == real(S)
        @test I == imag(S)
        @test real(sparse(R)) == R
        @test nnz(imag(sparse(R))) == 0
        @test abs(S) == abs(D)
        @test abs2(S) == abs2(D)
    end
end

# issue #10407
@test maximum(spzeros(5, 5)) == 0.0
@test minimum(spzeros(5, 5)) == 0.0

# issue #10411
for (m,n) in ((2,-2),(-2,2),(-2,-2))
    @test_throws ArgumentError spzeros(m,n)
    @test_throws ArgumentError speye(m,n)
    @test_throws ArgumentError sprand(m,n,0.2)
end

# issue #10837
# test sparse constructors from special matrices
T = Tridiagonal(randn(4),randn(5),randn(4))
S = sparse(T)
@test norm(full(T) - full(S)) == 0.0
T = SymTridiagonal(randn(5),rand(4))
S = sparse(T)
@test norm(full(T) - full(S)) == 0.0
B = Bidiagonal(randn(5),randn(4),true)
S = sparse(B)
@test norm(full(B) - full(S)) == 0.0
B = Bidiagonal(randn(5),randn(4),false)
S = sparse(B)
@test norm(full(B) - full(S)) == 0.0

# promotion in spdiagm
@test spdiagm(([1,2],[3.5],[4+5im]), (0,1,-1), 2,2) == [1 3.5; 4+5im 2]

<<<<<<< HEAD
=======
#Test broadcasting of sparse matrixes
let  A = sprand(10,10,0.3), B = sprand(10,10,0.3), AF = full(A), BF = full(B)
    @test A .* B == AF .* BF
    @test A[1,:] .* B == AF[1,:] .* BF
    @test A[:,1] .* B == AF[:,1] .* BF
    @test A .* B[1,:] == AF .*  BF[1,:]
    @test A .* B[:,1] == AF .*  BF[:,1]

    @test A .* B == AF .* BF
    @test A[1,:] .* BF == AF[1,:] .* BF
    @test A[:,1] .* BF == AF[:,1] .* BF
    @test A .* BF[1,:] == AF .*  BF[1,:]
    @test A .* BF[:,1] == AF .*  BF[:,1]

    @test A .* B == AF .* BF
    @test AF[1,:] .* B == AF[1,:] .* BF
    @test AF[:,1] .* B == AF[:,1] .* BF
    @test AF .* B[1,:] == AF .*  BF[1,:]
    @test AF .* B[:,1] == AF .*  BF[:,1]

    @test A .* B == AF .* BF
    @test A[1,:] .* B == AF[1,:] .* BF
    @test A[:,1] .* B == AF[:,1] .* BF
    @test A .* B[1,:] == AF .*  BF[1,:]
    @test A .* B[:,1] == AF .*  BF[:,1]

    @test A .* 3 == AF .* 3
    @test 3 .* A == 3 .* AF
    #@test A[1,:] .* 3 == AF[1,:] .* 3
    @test all(A[1,:] .* 3 .== AF[1,:] .* 3)
    #@test A[:,1] .* 3 == AF[:,1] .* 3
    @test all(A[:,1] .* 3 .== AF[:,1] .* 3)
    #TODO: simple comparation with == returns false because the left side is a (two-dimensional) SparseMatrixCSC
    #      while the right side is a Vector


    @test A .- B == AF .- BF
    @test A[1,:] .- B == AF[1,:] .- BF
    @test A[:,1] .- B == AF[:,1] .- BF
    @test A .- B[1,:] == AF .-  BF[1,:]
    @test A .- B[:,1] == AF .-  BF[:,1]

    @test A .+ B == AF .+ BF
    @test (A .< B) == (AF .< BF)
    @test (A .!= B) == (AF .!= BF)
end
>>>>>>> df141bc6
<|MERGE_RESOLUTION|>--- conflicted
+++ resolved
@@ -759,8 +759,6 @@
 # promotion in spdiagm
 @test spdiagm(([1,2],[3.5],[4+5im]), (0,1,-1), 2,2) == [1 3.5; 4+5im 2]
 
-<<<<<<< HEAD
-=======
 #Test broadcasting of sparse matrixes
 let  A = sprand(10,10,0.3), B = sprand(10,10,0.3), AF = full(A), BF = full(B)
     @test A .* B == AF .* BF
@@ -806,5 +804,4 @@
     @test A .+ B == AF .+ BF
     @test (A .< B) == (AF .< BF)
     @test (A .!= B) == (AF .!= BF)
-end
->>>>>>> df141bc6
+end