--- conflicted
+++ resolved
@@ -777,13 +777,7 @@
         first = false
         try
             msg = force(deserialize(sock))
-<<<<<<< HEAD
-            #print("$(myid()) got ", tuple(msg, args[1],
-            #                              map(typeof,args[2:])), "\n")
-            #println("$(myid()) got $msg")
-=======
             #print("$(myid()) got $msg\n")
->>>>>>> 9e3f899f
             # handle message
             if is(msg, :call) || is(msg, :call_fetch) || is(msg, :call_wait)
                 id = force(deserialize(sock))
